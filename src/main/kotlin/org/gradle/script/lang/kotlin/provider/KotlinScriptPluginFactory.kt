--- conflicted
+++ resolved
@@ -33,11 +33,8 @@
 import org.gradle.configuration.ScriptPluginFactory
 
 import org.gradle.groovy.scripts.ScriptSource
-<<<<<<< HEAD
 import org.gradle.internal.classpath.ClassPath
 import org.gradle.internal.classpath.DefaultClassPath
-=======
->>>>>>> 9deee625
 
 import java.io.File
 
@@ -90,21 +87,11 @@
         }
     }
 
-<<<<<<< HEAD
-    private fun classLoaderFor(classPath: ClassPath, targetScope: ClassLoaderScope) =
-        targetScope.run {
-            export(classPath)
-            export(KotlinBuildScript::class.java.classLoader)
-            lock()
-            localClassLoader
-        }
-=======
     private fun buildscriptClassLoaderFrom(baseScope: ClassLoaderScope) =
         classLoaderFor(baseScope.createChild("buildscript"))
 
     private fun scriptBodyClassLoaderFor(scriptHandler: ScriptHandlerInternal, targetScope: ClassLoaderScope) =
         classLoaderFor(targetScope.apply { export(scriptHandler.scriptClassPath) })
->>>>>>> 9deee625
 
     private fun classLoaderFor(scope: ClassLoaderScope) =
         scope.run {
@@ -114,19 +101,11 @@
         }
 
     private fun compileBuildscriptSection(buildscriptRange: IntRange, script: String,
-<<<<<<< HEAD
-                                          classPath: ClassPath, targetScope: ClassLoaderScope) =
+                                          classPath: ClassPath, classLoader: ClassLoader) =
         compileKotlinScript(
             tempBuildscriptFileFor(script.substring(buildscriptRange)),
             scriptDefinitionFor(classPath.asFiles, prototype = BUILDSCRIPT_PROTOTYPE),
-            classLoaderFor(classPath, targetScope),
-=======
-                                          classPath: List<File>, classLoader: ClassLoader) =
-        compileKotlinScript(
-            tempBuildscriptFileFor(script.substring(buildscriptRange)),
-            scriptDefinitionFor(classPath, prototype = BUILDSCRIPT_PROTOTYPE),
             classLoader,
->>>>>>> 9deee625
             logger)
 
     private fun compileScriptFile(scriptFile: File, classPath: ClassPath, classLoader: ClassLoader) =
@@ -151,13 +130,9 @@
             writeText(buildscript)
         }
 
-<<<<<<< HEAD
     private fun defaultClassPath(): ClassPath =
         DefaultClassPath.of(
             selectGradleApiJars(classPathRegistry))
-=======
-    private fun defaultClassPath() =
-        selectGradleApiJars(classPathRegistry)
 }
 
 inline fun withContextClassLoader(classLoader: ClassLoader, block: () -> Unit) {
@@ -169,5 +144,4 @@
     } finally {
         currentThread.contextClassLoader = previous
     }
->>>>>>> 9deee625
 }