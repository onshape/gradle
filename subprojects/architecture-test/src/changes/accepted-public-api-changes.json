{
    "acceptedApiChanges": [
        {
            "type": "org.gradle.api.AntBuilder",
            "member": "Class org.gradle.api.AntBuilder",
            "acceptation": "org.gradle.api.AntBuilder now extends groovy.ant.AntBuilder",
            "changes": [
                "Default method has been added in implemented interface"
            ]
        },
        {
            "type": "org.gradle.api.AntBuilder",
            "member": "Superclass [removed]",
            "acceptation": "org.gradle.api.AntBuilder now extends groovy.ant.AntBuilder",
            "changes": [
                "Superclass has been removed"
            ]
        },
        {
            "type": "org.gradle.api.DefaultTask",
            "member": "Class org.gradle.api.DefaultTask",
            "acceptation": "making this class abstract makes it easier to remove boilerplate",
            "changes": [
                "Class is now abstract"
            ]
        },
        {
            "type": "org.gradle.api.artifacts.ArtifactIdentifier",
            "member": "Method org.gradle.api.artifacts.ArtifactIdentifier.getClassifier()",
            "acceptation": "Method always could return null",
            "changes": [
                "From non-null returning to null returning breaking change"
            ]
        },
        {
            "type": "org.gradle.api.artifacts.ArtifactIdentifier",
            "member": "Method org.gradle.api.artifacts.ArtifactIdentifier.getExtension()",
            "acceptation": "Method always could return null",
            "changes": [
                "From non-null returning to null returning breaking change"
            ]
        },
        {
            "type": "org.gradle.api.artifacts.DependencyArtifact",
            "member": "Method org.gradle.api.artifacts.DependencyArtifact.getClassifier()",
            "acceptation": "Method always could return null",
            "changes": [
                "From non-null returning to null returning breaking change"
            ]
        },
        {
            "type": "org.gradle.api.artifacts.DependencyArtifact",
            "member": "Method org.gradle.api.artifacts.DependencyArtifact.getExtension()",
            "acceptation": "Method always could return null",
            "changes": [
                "From non-null returning to null returning breaking change"
            ]
        },
        {
            "type": "org.gradle.api.artifacts.DependencyArtifact",
            "member": "Method org.gradle.api.artifacts.DependencyArtifact.getUrl()",
            "acceptation": "Method always could return null",
            "changes": [
                "From non-null returning to null returning breaking change"
            ]
        },
        {
            "type": "org.gradle.api.artifacts.DependencySubstitutions$Substitution",
            "member": "Method org.gradle.api.artifacts.DependencySubstitutions$Substitution.with(org.gradle.api.artifacts.component.ComponentSelector)",
            "acceptation": "Deprecated method has been removed in Gradle 8.0",
            "changes": [
                "Method has been removed"
            ]
        },
        {
            "type": "org.gradle.api.artifacts.ResolvedArtifact",
            "member": "Method org.gradle.api.artifacts.ResolvedArtifact.getExtension()",
            "acceptation": "Method always could return null",
            "changes": [
                "From non-null returning to null returning breaking change"
            ]
        },
        {
            "type": "org.gradle.api.artifacts.VersionCatalog",
            "member": "Method org.gradle.api.artifacts.VersionCatalog.findDependency(java.lang.String)",
            "acceptation": "Removing deprecated method in Gradle 8.0",
            "changes": [
                "Method has been removed"
            ]
        },
        {
            "type": "org.gradle.api.artifacts.VersionCatalog",
            "member": "Method org.gradle.api.artifacts.VersionCatalog.getDependencyAliases()",
            "acceptation": "Removing deprecated method in Gradle 8.0",
            "changes": [
                "Method has been removed"
            ]
        },
        {
            "type": "org.gradle.api.artifacts.dsl.DependencyHandler",
            "member": "Method org.gradle.api.artifacts.dsl.DependencyHandler.registerTransform(org.gradle.api.Action)",
            "acceptation": "Legacy ArtifactTransform API has been removed",
            "changes": [
                "Method has been removed"
            ]
        },
        {
            "type": "org.gradle.api.artifacts.result.ResolvedComponentResult",
            "member": "Method org.gradle.api.artifacts.result.ResolvedComponentResult.getVariant()",
            "acceptation": "Deprecated method removed in Gradle 8.0",
            "changes": [
                "Method has been removed"
            ]
        },
        {
            "type": "org.gradle.api.artifacts.transform.ArtifactTransform",
            "member": "Class org.gradle.api.artifacts.transform.ArtifactTransform",
            "acceptation": "Legacy ArtifactTransform API has been removed",
            "changes": [
                "Class has been removed"
            ]
        },
        {
            "type": "org.gradle.api.artifacts.transform.ArtifactTransform",
            "member": "Constructor org.gradle.api.artifacts.transform.ArtifactTransform()",
            "acceptation": "Legacy ArtifactTransform API has been removed",
            "changes": [
                "Constructor has been removed"
            ]
        },
        {
            "type": "org.gradle.api.artifacts.transform.ArtifactTransform",
            "member": "Method org.gradle.api.artifacts.transform.ArtifactTransform.getOutputDirectory()",
            "acceptation": "Legacy ArtifactTransform API has been removed",
            "changes": [
                "Method has been removed"
            ]
        },
        {
            "type": "org.gradle.api.artifacts.transform.ArtifactTransform",
            "member": "Method org.gradle.api.artifacts.transform.ArtifactTransform.setOutputDirectory(java.io.File)",
            "acceptation": "Legacy ArtifactTransform API has been removed",
            "changes": [
                "Method has been removed"
            ]
        },
        {
            "type": "org.gradle.api.artifacts.transform.ArtifactTransform",
            "member": "Method org.gradle.api.artifacts.transform.ArtifactTransform.transform(java.io.File)",
            "acceptation": "Legacy ArtifactTransform API has been removed",
            "changes": [
                "Method has been removed"
            ]
        },
        {
            "type": "org.gradle.api.artifacts.transform.ArtifactTransformException",
            "member": "Class org.gradle.api.artifacts.transform.ArtifactTransformException",
            "acceptation": "Legacy ArtifactTransform API has been removed",
            "changes": [
                "Class has been removed"
            ]
        },
        {
            "type": "org.gradle.api.artifacts.transform.ArtifactTransformException",
            "member": "Constructor org.gradle.api.artifacts.transform.ArtifactTransformException(java.io.File,org.gradle.api.attributes.AttributeContainer,java.lang.Class,java.lang.Throwable)",
            "acceptation": "Legacy ArtifactTransform API has been removed",
            "changes": [
                "Constructor has been removed"
            ]
        },
        {
            "type": "org.gradle.api.artifacts.transform.ArtifactTransformException",
            "member": "Constructor org.gradle.api.artifacts.transform.ArtifactTransformException(java.io.File,org.gradle.api.attributes.AttributeContainer,java.lang.Throwable)",
            "acceptation": "Legacy ArtifactTransform API has been removed",
            "changes": [
                "Constructor has been removed"
            ]
        },
        {
            "type": "org.gradle.api.artifacts.transform.ArtifactTransformException",
            "member": "Constructor org.gradle.api.artifacts.transform.ArtifactTransformException(org.gradle.api.artifacts.component.ComponentArtifactIdentifier,org.gradle.api.attributes.AttributeContainer,java.lang.Throwable)",
            "acceptation": "Legacy ArtifactTransform API has been removed",
            "changes": [
                "Constructor has been removed"
            ]
        },
        {
            "type": "org.gradle.api.artifacts.transform.VariantTransform",
            "member": "Class org.gradle.api.artifacts.transform.VariantTransform",
            "acceptation": "Legacy ArtifactTransform API has been removed",
            "changes": [
                "Class has been removed"
            ]
        },
        {
            "type": "org.gradle.api.artifacts.transform.VariantTransform",
            "member": "Method org.gradle.api.artifacts.transform.VariantTransform.artifactTransform(java.lang.Class)",
            "acceptation": "Legacy ArtifactTransform API has been removed",
            "changes": [
                "Method has been removed"
            ]
        },
        {
            "type": "org.gradle.api.artifacts.transform.VariantTransform",
            "member": "Method org.gradle.api.artifacts.transform.VariantTransform.artifactTransform(java.lang.Class,org.gradle.api.Action)",
            "acceptation": "Legacy ArtifactTransform API has been removed",
            "changes": [
                "Method has been removed"
            ]
        },
        {
            "type": "org.gradle.api.artifacts.transform.VariantTransform",
            "member": "Method org.gradle.api.artifacts.transform.VariantTransform.getFrom()",
            "acceptation": "Legacy ArtifactTransform API has been removed",
            "changes": [
                "Method has been removed"
            ]
        },
        {
            "type": "org.gradle.api.artifacts.transform.VariantTransform",
            "member": "Method org.gradle.api.artifacts.transform.VariantTransform.getTo()",
            "acceptation": "Legacy ArtifactTransform API has been removed",
            "changes": [
                "Method has been removed"
            ]
        },
        {
            "type": "org.gradle.api.distribution.plugins.DistributionPlugin",
            "member": "Class org.gradle.api.distribution.plugins.DistributionPlugin",
            "acceptation": "making this class abstract makes it easier to remove boilerplate",
            "changes": [
                "Class is now abstract"
            ]
        },
        {
            "type": "org.gradle.api.file.SourceDirectorySet",
            "member": "Method org.gradle.api.file.SourceDirectorySet.getOutputDir()",
            "acceptation": "Deprecated method removed",
            "changes": [
                "Method has been removed"
            ]
        },
        {
            "type": "org.gradle.api.file.SourceDirectorySet",
            "member": "Method org.gradle.api.file.SourceDirectorySet.setOutputDir(java.io.File)",
            "acceptation": "Deprecated method removed",
            "changes": [
                "Method has been removed"
            ]
        },
        {
            "type": "org.gradle.api.file.SourceDirectorySet",
            "member": "Method org.gradle.api.file.SourceDirectorySet.setOutputDir(org.gradle.api.provider.Provider)",
            "acceptation": "Deprecated method removed",
            "changes": [
                "Method has been removed"
            ]
        },
        {
            "type": "org.gradle.api.initialization.dsl.VersionCatalogBuilder",
            "member": "Method org.gradle.api.initialization.dsl.VersionCatalogBuilder.alias(java.lang.String)",
            "acceptation": "Removing deprecated method in Gradle 8.0",
            "changes": [
                "Method has been removed"
            ]
        },
        {
            "type": "org.gradle.api.plugins.ApplicationPlugin",
            "member": "Class org.gradle.api.plugins.ApplicationPlugin",
            "acceptation": "making this class abstract makes it easier to remove boilerplate",
            "changes": [
                "Class is now abstract"
            ]
        },
        {
            "type": "org.gradle.api.plugins.BasePlugin",
            "member": "Class org.gradle.api.plugins.BasePlugin",
            "acceptation": "making this class abstract makes it easier to remove boilerplate",
            "changes": [
                "Class is now abstract"
            ]
        },
        {
            "type": "org.gradle.api.plugins.GroovyBasePlugin",
            "member": "Class org.gradle.api.plugins.GroovyBasePlugin",
            "acceptation": "making this class abstract makes it easier to remove boilerplate",
            "changes": [
                "Class is now abstract"
            ]
        },
        {
            "type": "org.gradle.api.plugins.GroovyPlugin",
            "member": "Class org.gradle.api.plugins.GroovyPlugin",
            "acceptation": "making this class abstract makes it easier to remove boilerplate",
            "changes": [
                "Class is now abstract"
            ]
        },
        {
            "type": "org.gradle.api.plugins.HelpTasksPlugin",
            "member": "Class org.gradle.api.plugins.HelpTasksPlugin",
            "acceptation": "making this class abstract makes it easier to remove boilerplate",
            "changes": [
                "Class is now abstract"
            ]
        },
        {
            "type": "org.gradle.api.plugins.JavaApplication",
            "member": "Method org.gradle.api.plugins.JavaApplication.getMainClassName()",
            "acceptation": "Removing deprecated method in Gradle 8.0",
            "changes": [
                "Method has been removed"
            ]
        },
        {
            "type": "org.gradle.api.plugins.JavaApplication",
            "member": "Method org.gradle.api.plugins.JavaApplication.setMainClassName(java.lang.String)",
            "acceptation": "Removing deprecated method in Gradle 8.0",
            "changes": [
                "Method has been removed"
            ]
        },
        {
            "type": "org.gradle.api.plugins.JavaBasePlugin",
            "member": "Class org.gradle.api.plugins.JavaBasePlugin",
            "acceptation": "making this class abstract makes it easier to remove boilerplate",
            "changes": [
                "Class is now abstract"
            ]
        },
        {
            "type": "org.gradle.api.plugins.JavaLibraryDistributionPlugin",
            "member": "Class org.gradle.api.plugins.JavaLibraryDistributionPlugin",
            "acceptation": "making this class abstract makes it easier to remove boilerplate",
            "changes": [
                "Class is now abstract"
            ]
        },
        {
            "type": "org.gradle.api.plugins.JavaLibraryPlugin",
            "member": "Class org.gradle.api.plugins.JavaLibraryPlugin",
            "acceptation": "making this class abstract makes it easier to remove boilerplate",
            "changes": [
                "Class is now abstract"
            ]
        },
        {
            "type": "org.gradle.api.plugins.JavaPlatformPlugin",
            "member": "Class org.gradle.api.plugins.JavaPlatformPlugin",
            "acceptation": "making this class abstract makes it easier to remove boilerplate",
            "changes": [
                "Class is now abstract"
            ]
        },
        {
            "type": "org.gradle.api.plugins.JavaPlugin",
            "member": "Class org.gradle.api.plugins.JavaPlugin",
            "acceptation": "making this class abstract makes it easier to remove boilerplate",
            "changes": [
                "Class is now abstract"
            ]
        },
        {
            "type": "org.gradle.api.plugins.JavaTestFixturesPlugin",
            "member": "Class org.gradle.api.plugins.JavaTestFixturesPlugin",
            "acceptation": "making this class abstract makes it easier to remove boilerplate",
            "changes": [
                "Class is now abstract"
            ]
        },
        {
            "type": "org.gradle.api.plugins.JvmEcosystemPlugin",
            "member": "Class org.gradle.api.plugins.JvmEcosystemPlugin",
            "acceptation": "making this class abstract makes it easier to remove boilerplate",
            "changes": [
                "Class is now abstract"
            ]
        },
        {
            "type": "org.gradle.api.plugins.ProjectReportsPlugin",
            "member": "Class org.gradle.api.plugins.ProjectReportsPlugin",
            "acceptation": "making this class abstract makes it easier to remove boilerplate",
            "changes": [
                "Class is now abstract"
            ]
        },
        {
            "type": "org.gradle.api.plugins.ReportingBasePlugin",
            "member": "Class org.gradle.api.plugins.ReportingBasePlugin",
            "acceptation": "making this class abstract makes it easier to remove boilerplate",
            "changes": [
                "Class is now abstract"
            ]
        },
        {
            "type": "org.gradle.api.plugins.WarPlugin",
            "member": "Class org.gradle.api.plugins.WarPlugin",
            "acceptation": "making this class abstract makes it easier to remove boilerplate",
            "changes": [
                "Class is now abstract"
            ]
        },
        {
            "type": "org.gradle.api.plugins.antlr.AntlrPlugin",
            "member": "Class org.gradle.api.plugins.antlr.AntlrPlugin",
            "acceptation": "making this class abstract makes it easier to remove boilerplate",
            "changes": [
                "Class is now abstract"
            ]
        },
        {
            "type": "org.gradle.api.plugins.antlr.AntlrSourceVirtualDirectory",
            "member": "Class org.gradle.api.plugins.antlr.AntlrSourceVirtualDirectory",
            "acceptation": "Removed deprecated class in Gradle 8.0",
            "changes": [
                "Class has been removed"
            ]
        },
        {
            "type": "org.gradle.api.plugins.antlr.AntlrSourceVirtualDirectory",
            "member": "Field NAME",
            "acceptation": "Removed deprecated field in Gradle 8.0",
            "changes": [
                "Field has been removed"
            ]
        },
        {
            "type": "org.gradle.api.plugins.antlr.AntlrSourceVirtualDirectory",
            "member": "Method org.gradle.api.plugins.antlr.AntlrSourceVirtualDirectory.antlr(groovy.lang.Closure)",
            "acceptation": "Removed deprecated method in Gradle 8.0",
            "changes": [
                "Method has been removed"
            ]
        },
        {
            "type": "org.gradle.api.plugins.antlr.AntlrSourceVirtualDirectory",
            "member": "Method org.gradle.api.plugins.antlr.AntlrSourceVirtualDirectory.antlr(org.gradle.api.Action)",
            "acceptation": "Removed deprecated method in Gradle 8.0",
            "changes": [
                "Method has been removed"
            ]
        },
        {
            "type": "org.gradle.api.plugins.antlr.AntlrSourceVirtualDirectory",
            "member": "Method org.gradle.api.plugins.antlr.AntlrSourceVirtualDirectory.getAntlr()",
            "acceptation": "Removed deprecated method in Gradle 8.0",
            "changes": [
                "Method has been removed"
            ]
        },
        {
            "type": "org.gradle.api.plugins.antlr.AntlrTask",
            "member": "Class org.gradle.api.plugins.antlr.AntlrTask",
            "acceptation": "making this class abstract makes it easier to remove boilerplate",
            "changes": [
                "Class is now abstract"
            ]
        },
        {
            "type": "org.gradle.api.plugins.catalog.VersionCatalogPlugin",
            "member": "Class org.gradle.api.plugins.catalog.VersionCatalogPlugin",
            "acceptation": "making this class abstract makes it easier to remove boilerplate",
            "changes": [
                "Class is now abstract"
            ]
        },
        {
            "type": "org.gradle.api.plugins.quality.Checkstyle",
            "member": "Class org.gradle.api.plugins.quality.Checkstyle",
            "acceptation": "making this class abstract makes it easier to remove boilerplate",
            "changes": [
                "Class is now abstract"
            ]
        },
        {
            "type": "org.gradle.api.plugins.quality.Checkstyle",
            "member": "Method org.gradle.api.plugins.quality.Checkstyle.getAntBuilder()",
            "acceptation": "Deprecated method removed in Gradle 8.0",
            "changes": [
                "Method has been removed"
            ]
        },
        {
            "type": "org.gradle.api.plugins.quality.CheckstyleExtension",
            "member": "Class org.gradle.api.plugins.quality.CheckstyleExtension",
            "acceptation": "making this class abstract makes it easier to remove boilerplate",
            "changes": [
                "Class is now abstract"
            ]
        },
        {
            "type": "org.gradle.api.plugins.quality.CheckstylePlugin",
            "member": "Class org.gradle.api.plugins.quality.CheckstylePlugin",
            "acceptation": "Removed deprecated method in Gradle 8.0",
            "changes": [
                "org.gradle.api.plugins.quality.internal.AbstractCodeQualityPlugin.getJavaPluginConvention()"
            ]
        },
        {
<<<<<<< HEAD
            "type": "org.gradle.api.reporting.Report",
            "member": "Method org.gradle.api.reporting.Report.getOutputLocation()",
            "acceptation": "Now returns a Property in Gradle 8.0",
            "changes": [
                "Method return type has changed"
            ]
        },
        {
            "type": "org.gradle.api.reporting.Report",
            "member": "Method org.gradle.api.reporting.Report.isEnabled()",
            "acceptation": "Deprecated method removed",
=======
            "type": "org.gradle.api.plugins.quality.CodeNarc",
            "member": "Class org.gradle.api.plugins.quality.CodeNarc",
            "acceptation": "making this class abstract makes it easier to remove boilerplate",
>>>>>>> 47eed03a
            "changes": [
                "Class is now abstract"
            ]
        },
        {
            "type": "org.gradle.api.plugins.quality.CodeNarc",
            "member": "Method org.gradle.api.plugins.quality.CodeNarc.getAntBuilder()",
            "acceptation": "Deprecated method removed in Gradle 8.0",
            "changes": [
                "Method has been removed"
            ]
        },
        {
            "type": "org.gradle.api.plugins.quality.CodeNarcExtension",
            "member": "Class org.gradle.api.plugins.quality.CodeNarcExtension",
            "acceptation": "making this class abstract makes it easier to remove boilerplate",
            "changes": [
                "Class is now abstract"
            ]
        },
        {
            "type": "org.gradle.api.plugins.quality.CodeNarcPlugin",
            "member": "Class org.gradle.api.plugins.quality.CodeNarcPlugin",
            "acceptation": "Removed deprecated method in Gradle 8.0",
            "changes": [
                "org.gradle.api.plugins.quality.internal.AbstractCodeQualityPlugin.getJavaPluginConvention()"
            ]
        },
        {
            "type": "org.gradle.api.plugins.quality.Pmd",
            "member": "Class org.gradle.api.plugins.quality.Pmd",
            "acceptation": "making this class abstract makes it easier to remove boilerplate",
            "changes": [
                "Class is now abstract"
            ]
        },
        {
            "type": "org.gradle.api.plugins.quality.Pmd",
            "member": "Method org.gradle.api.plugins.quality.Pmd.getAntBuilder()",
            "acceptation": "Deprecated method removed in Gradle 8.0",
            "changes": [
                "Method has been removed"
            ]
        },
        {
            "type": "org.gradle.api.plugins.quality.PmdExtension",
            "member": "Class org.gradle.api.plugins.quality.PmdExtension",
            "acceptation": "making this class abstract makes it easier to remove boilerplate",
            "changes": [
                "Class is now abstract"
            ]
        },
        {
            "type": "org.gradle.api.plugins.quality.PmdPlugin",
            "member": "Class org.gradle.api.plugins.quality.PmdPlugin",
            "acceptation": "Removed deprecated method in Gradle 8.0",
            "changes": [
                "org.gradle.api.plugins.quality.internal.AbstractCodeQualityPlugin.getJavaPluginConvention()"
            ]
        },
        {
            "type": "org.gradle.api.plugins.scala.ScalaBasePlugin",
            "member": "Class org.gradle.api.plugins.scala.ScalaBasePlugin",
            "acceptation": "making this class abstract makes it easier to remove boilerplate",
            "changes": [
                "Class is now abstract"
            ]
        },
        {
            "type": "org.gradle.api.plugins.scala.ScalaPlugin",
            "member": "Class org.gradle.api.plugins.scala.ScalaPlugin",
            "acceptation": "making this class abstract makes it easier to remove boilerplate",
            "changes": [
                "Class is now abstract"
            ]
        },
        {
            "type": "org.gradle.api.publish.ivy.plugins.IvyPublishPlugin",
            "member": "Class org.gradle.api.publish.ivy.plugins.IvyPublishPlugin",
            "acceptation": "making this class abstract makes it easier to remove boilerplate",
            "changes": [
                "Class is now abstract"
            ]
        },
        {
            "type": "org.gradle.api.publish.ivy.tasks.GenerateIvyDescriptor",
            "member": "Class org.gradle.api.publish.ivy.tasks.GenerateIvyDescriptor",
            "acceptation": "making this class abstract makes it easier to remove boilerplate",
            "changes": [
                "Class is now abstract"
            ]
        },
        {
            "type": "org.gradle.api.publish.ivy.tasks.PublishToIvyRepository",
            "member": "Class org.gradle.api.publish.ivy.tasks.PublishToIvyRepository",
            "acceptation": "making this class abstract makes it easier to remove boilerplate",
            "changes": [
                "Class is now abstract"
            ]
        },
        {
            "type": "org.gradle.api.publish.maven.plugins.MavenPublishPlugin",
            "member": "Class org.gradle.api.publish.maven.plugins.MavenPublishPlugin",
            "acceptation": "making this class abstract makes it easier to remove boilerplate",
            "changes": [
                "Class is now abstract"
            ]
        },
        {
            "type": "org.gradle.api.publish.maven.tasks.GenerateMavenPom",
            "member": "Class org.gradle.api.publish.maven.tasks.GenerateMavenPom",
            "acceptation": "making this class abstract makes it easier to remove boilerplate",
            "changes": [
                "Class is now abstract"
            ]
        },
        {
            "type": "org.gradle.api.publish.maven.tasks.PublishToMavenLocal",
            "member": "Class org.gradle.api.publish.maven.tasks.PublishToMavenLocal",
            "acceptation": "making this class abstract makes it easier to remove boilerplate",
            "changes": [
                "Class is now abstract"
            ]
        },
        {
            "type": "org.gradle.api.publish.maven.tasks.PublishToMavenRepository",
            "member": "Class org.gradle.api.publish.maven.tasks.PublishToMavenRepository",
            "acceptation": "making this class abstract makes it easier to remove boilerplate",
            "changes": [
                "Class is now abstract"
            ]
        },
        {
            "type": "org.gradle.api.publish.plugins.PublishingPlugin",
            "member": "Class org.gradle.api.publish.plugins.PublishingPlugin",
            "acceptation": "making this class abstract makes it easier to remove boilerplate",
            "changes": [
                "Class is now abstract"
            ]
        },
        {
            "type": "org.gradle.api.publish.tasks.GenerateModuleMetadata",
            "member": "Class org.gradle.api.publish.tasks.GenerateModuleMetadata",
            "acceptation": "making this class abstract makes it easier to remove boilerplate",
            "changes": [
                "Class is now abstract"
            ]
        },
        {
            "type": "org.gradle.api.reporting.ConfigurableReport",
            "member": "Method org.gradle.api.reporting.ConfigurableReport.setDestination(org.gradle.api.provider.Provider)",
            "acceptation": "Deprecated method removed",
            "changes": [
                "Method has been removed"
            ]
        },
        {
            "type": "org.gradle.api.reporting.ConfigurableReport",
            "member": "Method org.gradle.api.reporting.ConfigurableReport.setEnabled(org.gradle.api.provider.Provider)",
            "acceptation": "Deprecated method removed",
            "changes": [
                "Method has been removed"
            ]
        },
        {
            "type": "org.gradle.api.reporting.GenerateBuildDashboard",
            "member": "Class org.gradle.api.reporting.GenerateBuildDashboard",
            "acceptation": "making this class abstract makes it easier to remove boilerplate",
            "changes": [
                "Class is now abstract"
            ]
        },
        {
            "type": "org.gradle.api.reporting.Report",
            "member": "Method org.gradle.api.reporting.Report.getDestination()",
            "acceptation": "Deprecated method removed",
            "changes": [
                "Method has been removed"
            ]
        },
        {
            "type": "org.gradle.api.reporting.Report",
            "member": "Method org.gradle.api.reporting.Report.isEnabled()",
            "acceptation": "Deprecated method removed",
            "changes": [
                "Method has been removed"
            ]
        },
        {
            "type": "org.gradle.api.reporting.Report",
            "member": "Method org.gradle.api.reporting.Report.setEnabled(boolean)",
            "acceptation": "Deprecated method removed",
            "changes": [
                "Method has been removed"
            ]
        },
        {
            "type": "org.gradle.api.reporting.ReportingExtension",
            "member": "Class org.gradle.api.reporting.ReportingExtension",
            "acceptation": "making this class abstract makes it easier to remove boilerplate",
            "changes": [
                "Class is now abstract"
            ]
        },
        {
            "type": "org.gradle.api.reporting.components.ComponentReport",
            "member": "Class org.gradle.api.reporting.components.ComponentReport",
            "acceptation": "making this class abstract makes it easier to remove boilerplate",
            "changes": [
                "Class is now abstract"
            ]
        },
        {
            "type": "org.gradle.api.reporting.dependencies.HtmlDependencyReportTask",
            "member": "Class org.gradle.api.reporting.dependencies.HtmlDependencyReportTask",
            "acceptation": "making this class abstract makes it easier to remove boilerplate",
            "changes": [
                "Class is now abstract"
            ]
        },
        {
            "type": "org.gradle.api.reporting.dependents.DependentComponentsReport",
            "member": "Class org.gradle.api.reporting.dependents.DependentComponentsReport",
            "acceptation": "making this class abstract makes it easier to remove boilerplate",
            "changes": [
                "Class is now abstract"
            ]
        },
        {
            "type": "org.gradle.api.reporting.model.ModelReport",
            "member": "Class org.gradle.api.reporting.model.ModelReport",
            "acceptation": "making this class abstract makes it easier to remove boilerplate",
            "changes": [
                "Class is now abstract"
            ]
        },
        {
            "type": "org.gradle.api.reporting.plugins.BuildDashboardPlugin",
            "member": "Class org.gradle.api.reporting.plugins.BuildDashboardPlugin",
            "acceptation": "making this class abstract makes it easier to remove boilerplate",
            "changes": [
                "Class is now abstract"
            ]
        },
        {
            "type": "org.gradle.api.tasks.AbstractExecTask",
            "member": "Method org.gradle.api.tasks.AbstractExecTask.getExecResult()",
            "acceptation": "Removed for Gradle 8.0",
            "changes": [
                "Method has been removed"
            ]
        },
        {
            "type": "org.gradle.api.tasks.Copy",
            "member": "Class org.gradle.api.tasks.Copy",
            "acceptation": "making this class abstract makes it easier to remove boilerplate",
            "changes": [
                "Class is now abstract"
            ]
        },
        {
            "type": "org.gradle.api.tasks.Delete",
            "member": "Class org.gradle.api.tasks.Delete",
            "acceptation": "making this class abstract makes it easier to remove boilerplate",
            "changes": [
                "Class is now abstract"
            ]
        },
        {
            "type": "org.gradle.api.tasks.GradleBuild",
            "member": "Class org.gradle.api.tasks.GradleBuild",
            "acceptation": "making this class abstract makes it easier to remove boilerplate",
            "changes": [
                "Class is now abstract"
            ]
        },
        {
            "type": "org.gradle.api.tasks.GroovyRuntime",
            "member": "Class org.gradle.api.tasks.GroovyRuntime",
            "acceptation": "making this class abstract makes it easier to remove boilerplate",
            "changes": [
                "Class is now abstract"
            ]
        },
        {
            "type": "org.gradle.api.tasks.JavaExec",
            "member": "Class org.gradle.api.tasks.JavaExec",
            "acceptation": "making this class abstract makes it easier to remove boilerplate",
            "changes": [
                "Class is now abstract"
            ]
        },
        {
            "type": "org.gradle.api.tasks.JavaExec",
            "member": "Method org.gradle.api.tasks.JavaExec.setMain(java.lang.String)",
            "acceptation": "Removed for Gradle 8.0",
            "changes": [
                "Method has been removed"
            ]
        },
        {
            "type": "org.gradle.api.tasks.ScalaRuntime",
            "member": "Class org.gradle.api.tasks.ScalaRuntime",
            "acceptation": "making this class abstract makes it easier to remove boilerplate",
            "changes": [
                "Class is now abstract"
            ]
        },
        {
            "type": "org.gradle.api.tasks.SourceTask",
            "member": "Class org.gradle.api.tasks.SourceTask",
            "acceptation": "making this class abstract makes it easier to remove boilerplate",
            "changes": [
                "Class is now abstract"
            ]
        },
        {
            "type": "org.gradle.api.tasks.Sync",
            "member": "Class org.gradle.api.tasks.Sync",
            "acceptation": "making this class abstract makes it easier to remove boilerplate",
            "changes": [
                "Class is now abstract"
            ]
        },
        {
            "type": "org.gradle.api.tasks.Upload",
            "member": "Class org.gradle.api.tasks.Upload",
            "acceptation": "Class was previously deprecated and is being removed in Gradle 8.0",
            "changes": [
                "Class is now abstract"
            ]
        },
        {
            "type": "org.gradle.api.tasks.Upload",
            "member": "Method org.gradle.api.tasks.Upload.getConfiguration()",
            "acceptation": "Class to be removed, functionality deleted",
            "changes": [
                "From non-null returning to null returning breaking change"
            ]
        },
        {
            "type": "org.gradle.api.tasks.Upload",
            "member": "Method org.gradle.api.tasks.Upload.getDescriptorDestination()",
            "acceptation": "Class to be removed, functionality deleted",
            "changes": [
                "From non-null returning to null returning breaking change"
            ]
        },
        {
            "type": "org.gradle.api.tasks.Upload",
            "member": "Method org.gradle.api.tasks.Upload.getPublicationServices()",
            "acceptation": "Class to be removed, functionality deleted",
            "changes": [
                "Method has been removed"
            ]
        },
        {
            "type": "org.gradle.api.tasks.Upload",
            "member": "Method org.gradle.api.tasks.Upload.getRepositories()",
            "acceptation": "Class to be removed, functionality deleted",
            "changes": [
                "From non-null returning to null returning breaking change"
            ]
        },
        {
            "type": "org.gradle.api.tasks.Upload",
            "member": "Method org.gradle.api.tasks.Upload.repositories(groovy.lang.Closure)",
            "acceptation": "Class to be removed, functionality deleted",
            "changes": [
                "From non-null returning to null returning breaking change"
            ]
        },
        {
            "type": "org.gradle.api.tasks.Upload",
            "member": "Method org.gradle.api.tasks.Upload.repositories(org.gradle.api.Action)",
            "acceptation": "Class to be removed, functionality deleted",
            "changes": [
                "From non-null returning to null returning breaking change"
            ]
        },
        {
            "type": "org.gradle.api.tasks.WriteProperties",
            "member": "Class org.gradle.api.tasks.WriteProperties",
            "acceptation": "making this class abstract makes it easier to remove boilerplate",
            "changes": [
                "Class is now abstract"
            ]
        },
        {
            "type": "org.gradle.api.tasks.ant.AntTarget",
            "member": "Class org.gradle.api.tasks.ant.AntTarget",
            "acceptation": "making this class abstract makes it easier to remove boilerplate",
            "changes": [
                "Class is now abstract"
            ]
        },
        {
            "type": "org.gradle.api.tasks.application.CreateStartScripts",
            "member": "Class org.gradle.api.tasks.application.CreateStartScripts",
            "acceptation": "making this class abstract makes it easier to remove boilerplate",
            "changes": [
                "Class is now abstract"
            ]
        },
        {
            "type": "org.gradle.api.tasks.bundling.AbstractArchiveTask",
            "member": "Method org.gradle.api.tasks.bundling.AbstractArchiveTask.getAppendix()",
            "acceptation": "Deprecated method removed",
            "changes": [
                "Method has been removed"
            ]
        },
        {
            "type": "org.gradle.api.tasks.bundling.AbstractArchiveTask",
            "member": "Method org.gradle.api.tasks.bundling.AbstractArchiveTask.getArchiveName()",
            "acceptation": "Deprecated method removed",
            "changes": [
                "Method has been removed"
            ]
        },
        {
            "type": "org.gradle.api.tasks.bundling.AbstractArchiveTask",
            "member": "Method org.gradle.api.tasks.bundling.AbstractArchiveTask.getBaseName()",
            "acceptation": "Deprecated method removed",
            "changes": [
                "Method has been removed"
            ]
        },
        {
            "type": "org.gradle.api.tasks.bundling.AbstractArchiveTask",
            "member": "Method org.gradle.api.tasks.bundling.AbstractArchiveTask.getClassifier()",
            "acceptation": "Deprecated method removed",
            "changes": [
                "Method has been removed"
            ]
        },
        {
            "type": "org.gradle.api.tasks.bundling.AbstractArchiveTask",
            "member": "Method org.gradle.api.tasks.bundling.AbstractArchiveTask.getDestinationDir()",
            "acceptation": "Deprecated method removed",
            "changes": [
                "Method has been removed"
            ]
        },
        {
            "type": "org.gradle.api.tasks.bundling.AbstractArchiveTask",
            "member": "Method org.gradle.api.tasks.bundling.AbstractArchiveTask.getExtension()",
            "acceptation": "Deprecated method removed",
            "changes": [
                "Method has been removed"
            ]
        },
        {
            "type": "org.gradle.api.tasks.bundling.AbstractArchiveTask",
            "member": "Method org.gradle.api.tasks.bundling.AbstractArchiveTask.getVersion()",
            "acceptation": "Deprecated method removed",
            "changes": [
                "Method has been removed"
            ]
        },
        {
            "type": "org.gradle.api.tasks.bundling.AbstractArchiveTask",
            "member": "Method org.gradle.api.tasks.bundling.AbstractArchiveTask.setAppendix(java.lang.String)",
            "acceptation": "Deprecated method removed",
            "changes": [
                "Method has been removed"
            ]
        },
        {
            "type": "org.gradle.api.tasks.bundling.AbstractArchiveTask",
            "member": "Method org.gradle.api.tasks.bundling.AbstractArchiveTask.setArchiveName(java.lang.String)",
            "acceptation": "Deprecated method removed",
            "changes": [
                "Method has been removed"
            ]
        },
        {
            "type": "org.gradle.api.tasks.bundling.AbstractArchiveTask",
            "member": "Method org.gradle.api.tasks.bundling.AbstractArchiveTask.setBaseName(java.lang.String)",
            "acceptation": "Deprecated method removed",
            "changes": [
                "Method has been removed"
            ]
        },
        {
            "type": "org.gradle.api.tasks.bundling.AbstractArchiveTask",
            "member": "Method org.gradle.api.tasks.bundling.AbstractArchiveTask.setClassifier(java.lang.String)",
            "acceptation": "Deprecated method removed",
            "changes": [
                "Method has been removed"
            ]
        },
        {
            "type": "org.gradle.api.tasks.bundling.AbstractArchiveTask",
            "member": "Method org.gradle.api.tasks.bundling.AbstractArchiveTask.setDestinationDir(java.io.File)",
            "acceptation": "Deprecated method removed",
            "changes": [
                "Method has been removed"
            ]
        },
        {
            "type": "org.gradle.api.tasks.bundling.AbstractArchiveTask",
            "member": "Method org.gradle.api.tasks.bundling.AbstractArchiveTask.setExtension(java.lang.String)",
            "acceptation": "Deprecated method removed",
            "changes": [
                "Method has been removed"
            ]
        },
        {
            "type": "org.gradle.api.tasks.bundling.AbstractArchiveTask",
            "member": "Method org.gradle.api.tasks.bundling.AbstractArchiveTask.setVersion(java.lang.String)",
            "acceptation": "Deprecated method removed",
            "changes": [
                "Method has been removed"
            ]
        },
        {
            "type": "org.gradle.api.tasks.compile.CompileOptions",
            "member": "Class org.gradle.api.tasks.compile.CompileOptions",
            "acceptation": "making this class abstract makes it easier to remove boilerplate",
            "changes": [
                "Class is now abstract"
            ]
        },
        {
            "type": "org.gradle.api.tasks.compile.ForkOptions",
            "member": "Class org.gradle.api.tasks.compile.ForkOptions",
            "acceptation": "making this class abstract makes it easier to remove boilerplate",
            "changes": [
                "Class is now abstract"
            ]
        },
        {
            "type": "org.gradle.api.tasks.compile.GroovyCompile",
            "member": "Class org.gradle.api.tasks.compile.GroovyCompile",
            "acceptation": "making this class abstract makes it easier to remove boilerplate",
            "changes": [
                "Class is now abstract"
            ]
        },
        {
            "type": "org.gradle.api.tasks.compile.GroovyCompile",
            "member": "Method org.gradle.api.tasks.compile.GroovyCompile.getFeaturePreviews()",
            "acceptation": "Changed type of injected property",
            "changes": [
                "Method has been removed"
            ]
        },
        {
            "type": "org.gradle.api.tasks.compile.GroovyCompileOptions",
            "member": "Class org.gradle.api.tasks.compile.GroovyCompileOptions",
            "acceptation": "making this class abstract makes it easier to remove boilerplate",
            "changes": [
                "Class is now abstract"
            ]
        },
        {
            "type": "org.gradle.api.tasks.compile.GroovyForkOptions",
            "member": "Class org.gradle.api.tasks.compile.GroovyForkOptions",
            "acceptation": "making this class abstract makes it easier to remove boilerplate",
            "changes": [
                "Class is now abstract"
            ]
        },
        {
            "type": "org.gradle.api.tasks.compile.JavaCompile",
            "member": "Class org.gradle.api.tasks.compile.JavaCompile",
            "acceptation": "making this class abstract makes it easier to remove boilerplate",
            "changes": [
                "Class is now abstract"
            ]
        },
        {
            "type": "org.gradle.api.tasks.diagnostics.BuildEnvironmentReportTask",
            "member": "Class org.gradle.api.tasks.diagnostics.BuildEnvironmentReportTask",
            "acceptation": "making this class abstract makes it easier to remove boilerplate",
            "changes": [
                "Class is now abstract"
            ]
        },
        {
            "type": "org.gradle.api.tasks.diagnostics.DependencyInsightReportTask",
            "member": "Class org.gradle.api.tasks.diagnostics.DependencyInsightReportTask",
            "acceptation": "making this class abstract makes it easier to remove boilerplate",
            "changes": [
                "Class is now abstract"
            ]
        },
        {
            "type": "org.gradle.api.tasks.diagnostics.DependencyInsightReportTask",
            "member": "Method org.gradle.api.tasks.diagnostics.DependencyInsightReportTask.setLegacyShowSinglePathToDependency(boolean)",
            "acceptation": "Deprecated method removed in Gradle 8.0",
            "changes": [
                "Method has been removed"
            ]
        },
        {
            "type": "org.gradle.api.tasks.diagnostics.DependencyReportTask",
            "member": "Class org.gradle.api.tasks.diagnostics.DependencyReportTask",
            "acceptation": "making this class abstract makes it easier to remove boilerplate",
            "changes": [
                "Class is now abstract"
            ]
        },
        {
            "type": "org.gradle.api.tasks.diagnostics.ProjectReportTask",
            "member": "Class org.gradle.api.tasks.diagnostics.ProjectReportTask",
            "acceptation": "making this class abstract makes it easier to remove boilerplate",
            "changes": [
                "Class is now abstract"
            ]
        },
        {
            "type": "org.gradle.api.tasks.diagnostics.PropertyReportTask",
            "member": "Class org.gradle.api.tasks.diagnostics.PropertyReportTask",
            "acceptation": "making this class abstract makes it easier to remove boilerplate",
            "changes": [
                "Class is now abstract"
            ]
        },
        {
            "type": "org.gradle.api.tasks.diagnostics.TaskReportTask",
            "member": "Class org.gradle.api.tasks.diagnostics.TaskReportTask",
            "acceptation": "making this class abstract makes it easier to remove boilerplate",
            "changes": [
                "Class is now abstract"
            ]
        },
        {
            "type": "org.gradle.api.tasks.incremental.IncrementalTaskInputs",
            "member": "Class org.gradle.api.tasks.incremental.IncrementalTaskInputs",
            "acceptation": "Removed with 8.0",
            "changes": [
                "Class has been removed"
            ]
        },
        {
            "type": "org.gradle.api.tasks.incremental.IncrementalTaskInputs",
            "member": "Method org.gradle.api.tasks.incremental.IncrementalTaskInputs.isIncremental()",
            "acceptation": "Removed IncrementalTaskInputs with 8.0",
            "changes": [
                "Method has been removed"
            ]
        },
        {
            "type": "org.gradle.api.tasks.incremental.IncrementalTaskInputs",
            "member": "Method org.gradle.api.tasks.incremental.IncrementalTaskInputs.outOfDate(org.gradle.api.Action)",
            "acceptation": "Removed IncrementalTaskInputs with 8.0",
            "changes": [
                "Method has been removed"
            ]
        },
        {
            "type": "org.gradle.api.tasks.incremental.IncrementalTaskInputs",
            "member": "Method org.gradle.api.tasks.incremental.IncrementalTaskInputs.removed(org.gradle.api.Action)",
            "acceptation": "Removed IncrementalTaskInputs with 8.0",
            "changes": [
                "Method has been removed"
            ]
        },
        {
            "type": "org.gradle.api.tasks.javadoc.Groovydoc",
            "member": "Class org.gradle.api.tasks.javadoc.Groovydoc",
            "acceptation": "making this class abstract makes it easier to remove boilerplate",
            "changes": [
                "Class is now abstract"
            ]
        },
        {
            "type": "org.gradle.api.tasks.javadoc.Groovydoc",
            "member": "Method org.gradle.api.tasks.javadoc.Groovydoc.isIncludePrivate()",
            "acceptation": "Deprecated method removed in Gradle 8.0",
            "changes": [
                "Method has been removed"
            ]
        },
        {
            "type": "org.gradle.api.tasks.javadoc.Groovydoc",
            "member": "Method org.gradle.api.tasks.javadoc.Groovydoc.setIncludePrivate(boolean)",
            "acceptation": "Deprecated method removed in Gradle 8.0",
            "changes": [
                "Method has been removed"
            ]
        },
        {
            "type": "org.gradle.api.tasks.javadoc.Javadoc",
            "member": "Class org.gradle.api.tasks.javadoc.Javadoc",
            "acceptation": "making this class abstract makes it easier to remove boilerplate",
            "changes": [
                "Class is now abstract"
            ]
        },
        {
            "type": "org.gradle.api.tasks.javadoc.Javadoc",
            "member": "Method org.gradle.api.tasks.javadoc.Javadoc.getExecActionFactory()",
            "acceptation": "Removed unused injected property with 8.0",
            "changes": [
                "Method has been removed"
            ]
        },
        {
            "type": "org.gradle.api.tasks.scala.IncrementalCompileOptions",
            "member": "Class org.gradle.api.tasks.scala.IncrementalCompileOptions",
            "acceptation": "making this class abstract makes it easier to remove boilerplate",
            "changes": [
                "Class is now abstract"
            ]
        },
        {
            "type": "org.gradle.api.tasks.scala.ScalaCompile",
            "member": "Class org.gradle.api.tasks.scala.ScalaCompile",
            "acceptation": "making this class abstract makes it easier to remove boilerplate",
            "changes": [
                "Class is now abstract"
            ]
        },
        {
            "type": "org.gradle.api.tasks.scala.ScalaCompileOptions",
            "member": "Class org.gradle.api.tasks.scala.ScalaCompileOptions",
            "acceptation": "making this class abstract makes it easier to remove boilerplate",
            "changes": [
                "Class is now abstract"
            ]
        },
        {
            "type": "org.gradle.api.tasks.scala.ScalaDoc",
            "member": "Class org.gradle.api.tasks.scala.ScalaDoc",
            "acceptation": "making this class abstract makes it easier to remove boilerplate",
            "changes": [
                "Class is now abstract"
            ]
        },
        {
            "type": "org.gradle.api.tasks.scala.ScalaDocOptions",
            "member": "Class org.gradle.api.tasks.scala.ScalaDocOptions",
            "acceptation": "making this class abstract makes it easier to remove boilerplate",
            "changes": [
                "Class is now abstract"
            ]
        },
        {
            "type": "org.gradle.api.tasks.scala.ScalaForkOptions",
            "member": "Class org.gradle.api.tasks.scala.ScalaForkOptions",
            "acceptation": "making this class abstract makes it easier to remove boilerplate",
            "changes": [
                "Class is now abstract"
            ]
        },
        {
            "type": "org.gradle.api.tasks.testing.AbstractTestTask",
            "member": "Method org.gradle.api.tasks.testing.AbstractTestTask.getBinResultsDir()",
            "acceptation": "Deprecated method removed",
            "changes": [
                "Method has been removed"
            ]
        },
        {
            "type": "org.gradle.api.tasks.testing.AbstractTestTask",
            "member": "Method org.gradle.api.tasks.testing.AbstractTestTask.getBinResultsDir()",
            "acceptation": "Deprecated method removed",
            "changes": [
                "Method has been removed"
            ]
        },
        {
            "type": "org.gradle.api.tasks.testing.AbstractTestTask",
            "member": "Method org.gradle.api.tasks.testing.AbstractTestTask.setBinResultsDir(java.io.File)",
            "acceptation": "Deprecated method removed",
            "changes": [
                "Method has been removed"
            ]
        },
        {
            "type": "org.gradle.api.tasks.testing.TestReport",
            "member": "Class org.gradle.api.tasks.testing.TestReport",
            "acceptation": "making this class abstract makes it easier to remove boilerplate",
            "changes": [
                "Class is now abstract"
            ]
        },
        {
            "type": "org.gradle.api.tasks.testing.TestReport",
            "member": "Method org.gradle.api.tasks.testing.TestReport.getTestResultDirs()",
            "acceptation": "Removing deprecated method in Gradle 8.0",
            "changes": [
                "Method has been removed"
            ]
        },
        {
            "type": "org.gradle.api.tasks.testing.TestReport",
            "member": "Method org.gradle.api.tasks.testing.TestReport.setTestResultDirs(java.lang.Iterable)",
            "acceptation": "Removing deprecated method in Gradle 8.0",
            "changes": [
                "Method has been removed"
            ]
        },
        {
            "type": "org.gradle.api.tasks.testing.junit.JUnitOptions",
            "member": "Method org.gradle.api.tasks.testing.junit.JUnitOptions.copyFrom(org.gradle.api.tasks.testing.junit.JUnitOptions)",
            "acceptation": "JUnitOptions offers being copied in Gradle 8.0",
            "changes": [
                "Method added to public class"
            ]
        },
        {
            "type": "org.gradle.api.tasks.testing.junitplatform.JUnitPlatformOptions",
            "member": "Method org.gradle.api.tasks.testing.junitplatform.JUnitPlatformOptions.copyFrom(org.gradle.api.tasks.testing.junitplatform.JUnitPlatformOptions)",
            "acceptation": "JUnitPlatformOptions offers being copied in Gradle 8.0",
            "changes": [
                "Method added to public class"
            ]
        },
        {
            "type": "org.gradle.api.tasks.testing.testng.TestNGOptions",
            "member": "Class org.gradle.api.tasks.testing.testng.TestNGOptions",
            "acceptation": "making this class abstract makes it easier to remove boilerplate",
            "changes": [
                "Class is now abstract"
            ]
        },
        {
            "type": "org.gradle.api.tasks.testing.testng.TestNGOptions",
            "member": "Method org.gradle.api.tasks.testing.testng.TestNGOptions.copyFrom(org.gradle.api.tasks.testing.testng.TestNGOptions)",
            "acceptation": "TestNGOptions offers being copied in Gradle 8.0",
            "changes": [
                "Method added to public class"
            ]
        },
        {
            "type": "org.gradle.api.tasks.wrapper.Wrapper",
            "member": "Class org.gradle.api.tasks.wrapper.Wrapper",
            "acceptation": "making this class abstract makes it easier to remove boilerplate",
            "changes": [
                "Class is now abstract"
            ]
        },
        {
            "type": "org.gradle.buildinit.plugins.BuildInitPlugin",
            "member": "Class org.gradle.buildinit.plugins.BuildInitPlugin",
            "acceptation": "making this class abstract makes it easier to remove boilerplate",
            "changes": [
                "Class is now abstract"
            ]
        },
        {
            "type": "org.gradle.buildinit.plugins.WrapperPlugin",
            "member": "Class org.gradle.buildinit.plugins.WrapperPlugin",
            "acceptation": "making this class abstract makes it easier to remove boilerplate",
            "changes": [
                "Class is now abstract"
            ]
        },
        {
            "type": "org.gradle.buildinit.tasks.InitBuild",
            "member": "Class org.gradle.buildinit.tasks.InitBuild",
            "acceptation": "making this class abstract makes it easier to remove boilerplate",
            "changes": [
                "Class is now abstract"
            ]
        },
        {
            "type": "org.gradle.caching.http.HttpBuildCache",
            "member": "Class org.gradle.caching.http.HttpBuildCache",
            "acceptation": "making this class abstract makes it easier to remove boilerplate",
            "changes": [
                "Class is now abstract"
            ]
        },
        {
            "type": "org.gradle.caching.local.DirectoryBuildCache",
            "member": "Class org.gradle.caching.local.DirectoryBuildCache",
            "acceptation": "making this class abstract makes it easier to remove boilerplate",
            "changes": [
                "Class is now abstract"
            ]
        },
        {
            "type": "org.gradle.ide.visualstudio.plugins.VisualStudioPlugin",
            "member": "Class org.gradle.ide.visualstudio.plugins.VisualStudioPlugin",
            "acceptation": "making this class abstract makes it easier to remove boilerplate",
            "changes": [
                "Class is now abstract"
            ]
        },
        {
            "type": "org.gradle.ide.xcode.plugins.XcodePlugin",
            "member": "Class org.gradle.ide.xcode.plugins.XcodePlugin",
            "acceptation": "making this class abstract makes it easier to remove boilerplate",
            "changes": [
                "Class is now abstract"
            ]
        },
        {
            "type": "org.gradle.jvm.application.tasks.CreateStartScripts",
            "member": "Class org.gradle.jvm.application.tasks.CreateStartScripts",
            "acceptation": "making this class abstract makes it easier to remove boilerplate",
            "changes": [
                "Class is now abstract"
            ]
        },
        {
            "type": "org.gradle.kotlin.dsl.ConfigurationDeprecatedExtensionsKt",
            "member": "Method org.gradle.kotlin.dsl.ConfigurationDeprecatedExtensionsKt.getUploadTaskName$annotations(org.gradle.api.NamedDomainObjectProvider)",
            "acceptation": "Class to be removed, functionality deleted",
            "changes": [
                "Method has been removed"
            ]
        },
        {
            "type": "org.gradle.kotlin.dsl.ConfigurationDeprecatedExtensionsKt",
            "member": "Method org.gradle.kotlin.dsl.ConfigurationDeprecatedExtensionsKt.getUploadTaskName(org.gradle.api.NamedDomainObjectProvider)",
            "acceptation": "Class to be removed, functionality deleted",
            "changes": [
                "Method has been removed"
            ]
        },
        {
            "type": "org.gradle.kotlin.dsl.DependencyHandlerScope",
            "member": "Class org.gradle.kotlin.dsl.DependencyHandlerScope",
            "acceptation": "Legacy ArtifactTransform API has been removed",
            "changes": [
                "org.gradle.kotlin.dsl.support.delegates.DependencyHandlerDelegate.registerTransform(org.gradle.api.Action)"
            ]
        },
        {
            "type": "org.gradle.kotlin.dsl.NamedDomainObjectContainerExtensionsKt",
            "member": "Method org.gradle.kotlin.dsl.NamedDomainObjectContainerExtensionsKt.invoke(org.gradle.api.NamedDomainObjectContainer,kotlin.jvm.functions.Function1)",
            "acceptation": "Removed deprecated method in Gradle 8.0",
            "changes": [
                "Method has been removed"
            ]
        },
        {
            "type": "org.gradle.language.base.plugins.LifecycleBasePlugin",
            "member": "Class org.gradle.language.base.plugins.LifecycleBasePlugin",
            "acceptation": "making this class abstract makes it easier to remove boilerplate",
            "changes": [
                "Class is now abstract"
            ]
        },
        {
            "type": "org.gradle.language.c.tasks.CPreCompiledHeaderCompile",
            "member": "Class org.gradle.language.c.tasks.CPreCompiledHeaderCompile",
            "acceptation": "making this class abstract makes it easier to remove boilerplate",
            "changes": [
                "Class is now abstract"
            ]
        },
        {
            "type": "org.gradle.language.cpp.plugins.CppApplicationPlugin",
            "member": "Class org.gradle.language.cpp.plugins.CppApplicationPlugin",
            "acceptation": "making this class abstract makes it easier to remove boilerplate",
            "changes": [
                "Class is now abstract"
            ]
        },
        {
            "type": "org.gradle.language.cpp.plugins.CppBasePlugin",
            "member": "Class org.gradle.language.cpp.plugins.CppBasePlugin",
            "acceptation": "making this class abstract makes it easier to remove boilerplate",
            "changes": [
                "Class is now abstract"
            ]
        },
        {
            "type": "org.gradle.language.cpp.plugins.CppLibraryPlugin",
            "member": "Class org.gradle.language.cpp.plugins.CppLibraryPlugin",
            "acceptation": "making this class abstract makes it easier to remove boilerplate",
            "changes": [
                "Class is now abstract"
            ]
        },
        {
            "type": "org.gradle.language.cpp.tasks.CppCompile",
            "member": "Class org.gradle.language.cpp.tasks.CppCompile",
            "acceptation": "making this class abstract makes it easier to remove boilerplate",
            "changes": [
                "Class is now abstract"
            ]
        },
        {
            "type": "org.gradle.language.cpp.tasks.CppPreCompiledHeaderCompile",
            "member": "Class org.gradle.language.cpp.tasks.CppPreCompiledHeaderCompile",
            "acceptation": "making this class abstract makes it easier to remove boilerplate",
            "changes": [
                "Class is now abstract"
            ]
        },
        {
            "type": "org.gradle.language.jvm.tasks.ProcessResources",
            "member": "Class org.gradle.language.jvm.tasks.ProcessResources",
            "acceptation": "making this class abstract makes it easier to remove boilerplate",
            "changes": [
                "Class is now abstract"
            ]
        },
        {
            "type": "org.gradle.language.nativeplatform.tasks.UnexportMainSymbol",
            "member": "Class org.gradle.language.nativeplatform.tasks.UnexportMainSymbol",
            "acceptation": "making this class abstract makes it easier to remove boilerplate",
            "changes": [
                "Class is now abstract"
            ]
        },
        {
            "type": "org.gradle.language.objectivec.tasks.ObjectiveCPreCompiledHeaderCompile",
            "member": "Class org.gradle.language.objectivec.tasks.ObjectiveCPreCompiledHeaderCompile",
            "acceptation": "making this class abstract makes it easier to remove boilerplate",
            "changes": [
                "Class is now abstract"
            ]
        },
        {
            "type": "org.gradle.language.objectivecpp.tasks.ObjectiveCppPreCompiledHeaderCompile",
            "member": "Class org.gradle.language.objectivecpp.tasks.ObjectiveCppPreCompiledHeaderCompile",
            "acceptation": "making this class abstract makes it easier to remove boilerplate",
            "changes": [
                "Class is now abstract"
            ]
        },
        {
            "type": "org.gradle.language.scala.tasks.BaseScalaCompileOptions",
            "member": "Class org.gradle.language.scala.tasks.BaseScalaCompileOptions",
            "acceptation": "making this class abstract makes it easier to remove boilerplate",
            "changes": [
                "Class is now abstract"
            ]
        },
        {
            "type": "org.gradle.language.swift.plugins.SwiftApplicationPlugin",
            "member": "Class org.gradle.language.swift.plugins.SwiftApplicationPlugin",
            "acceptation": "making this class abstract makes it easier to remove boilerplate",
            "changes": [
                "Class is now abstract"
            ]
        },
        {
            "type": "org.gradle.language.swift.plugins.SwiftBasePlugin",
            "member": "Class org.gradle.language.swift.plugins.SwiftBasePlugin",
            "acceptation": "making this class abstract makes it easier to remove boilerplate",
            "changes": [
                "Class is now abstract"
            ]
        },
        {
            "type": "org.gradle.language.swift.plugins.SwiftLibraryPlugin",
            "member": "Class org.gradle.language.swift.plugins.SwiftLibraryPlugin",
            "acceptation": "making this class abstract makes it easier to remove boilerplate",
            "changes": [
                "Class is now abstract"
            ]
        },
        {
            "type": "org.gradle.language.swift.tasks.SwiftCompile",
            "member": "Class org.gradle.language.swift.tasks.SwiftCompile",
            "acceptation": "making this class abstract makes it easier to remove boilerplate",
            "changes": [
                "Class is now abstract"
            ]
        },
        {
            "type": "org.gradle.nativeplatform.tasks.CreateStaticLibrary",
            "member": "Class org.gradle.nativeplatform.tasks.CreateStaticLibrary",
            "acceptation": "making this class abstract makes it easier to remove boilerplate",
            "changes": [
                "Class is now abstract"
            ]
        },
        {
            "type": "org.gradle.nativeplatform.tasks.ExtractSymbols",
            "member": "Class org.gradle.nativeplatform.tasks.ExtractSymbols",
            "acceptation": "making this class abstract makes it easier to remove boilerplate",
            "changes": [
                "Class is now abstract"
            ]
        },
        {
            "type": "org.gradle.nativeplatform.tasks.InstallExecutable",
            "member": "Class org.gradle.nativeplatform.tasks.InstallExecutable",
            "acceptation": "making this class abstract makes it easier to remove boilerplate",
            "changes": [
                "Class is now abstract"
            ]
        },
        {
            "type": "org.gradle.nativeplatform.tasks.LinkExecutable",
            "member": "Class org.gradle.nativeplatform.tasks.LinkExecutable",
            "acceptation": "making this class abstract makes it easier to remove boilerplate",
            "changes": [
                "Class is now abstract"
            ]
        },
        {
            "type": "org.gradle.nativeplatform.tasks.LinkMachOBundle",
            "member": "Class org.gradle.nativeplatform.tasks.LinkMachOBundle",
            "acceptation": "making this class abstract makes it easier to remove boilerplate",
            "changes": [
                "Class is now abstract"
            ]
        },
        {
            "type": "org.gradle.nativeplatform.tasks.LinkSharedLibrary",
            "member": "Class org.gradle.nativeplatform.tasks.LinkSharedLibrary",
            "acceptation": "making this class abstract makes it easier to remove boilerplate",
            "changes": [
                "Class is now abstract"
            ]
        },
        {
            "type": "org.gradle.nativeplatform.tasks.StripSymbols",
            "member": "Class org.gradle.nativeplatform.tasks.StripSymbols",
            "acceptation": "making this class abstract makes it easier to remove boilerplate",
            "changes": [
                "Class is now abstract"
            ]
        },
        {
            "type": "org.gradle.nativeplatform.test.cpp.plugins.CppUnitTestPlugin",
            "member": "Class org.gradle.nativeplatform.test.cpp.plugins.CppUnitTestPlugin",
            "acceptation": "making this class abstract makes it easier to remove boilerplate",
            "changes": [
                "Class is now abstract"
            ]
        },
        {
            "type": "org.gradle.nativeplatform.test.cunit.tasks.GenerateCUnitLauncher",
            "member": "Class org.gradle.nativeplatform.test.cunit.tasks.GenerateCUnitLauncher",
            "acceptation": "making this class abstract makes it easier to remove boilerplate",
            "changes": [
                "Class is now abstract"
            ]
        },
        {
            "type": "org.gradle.nativeplatform.test.xctest.plugins.XCTestConventionPlugin",
            "member": "Class org.gradle.nativeplatform.test.xctest.plugins.XCTestConventionPlugin",
            "acceptation": "making this class abstract makes it easier to remove boilerplate",
            "changes": [
                "Class is now abstract"
            ]
        },
        {
            "type": "org.gradle.nativeplatform.test.xctest.tasks.InstallXCTestBundle",
            "member": "Class org.gradle.nativeplatform.test.xctest.tasks.InstallXCTestBundle",
            "acceptation": "making this class abstract makes it easier to remove boilerplate",
            "changes": [
                "Class is now abstract"
            ]
        },
        {
            "type": "org.gradle.plugin.devel.GradlePluginDevelopmentExtension",
            "member": "Class org.gradle.plugin.devel.GradlePluginDevelopmentExtension",
            "acceptation": "making this class abstract makes it easier to remove boilerplate",
            "changes": [
                "Class is now abstract"
            ]
        },
        {
            "type": "org.gradle.plugin.devel.plugins.JavaGradlePluginPlugin",
            "member": "Class org.gradle.plugin.devel.plugins.JavaGradlePluginPlugin",
            "acceptation": "making this class abstract makes it easier to remove boilerplate",
            "changes": [
                "Class is now abstract"
            ]
        },
        {
            "type": "org.gradle.plugin.devel.tasks.GeneratePluginDescriptors",
            "member": "Class org.gradle.plugin.devel.tasks.GeneratePluginDescriptors",
            "acceptation": "making this class abstract makes it easier to remove boilerplate",
            "changes": [
                "Class is now abstract"
            ]
        },
        {
            "type": "org.gradle.plugin.devel.tasks.PluginUnderTestMetadata",
            "member": "Class org.gradle.plugin.devel.tasks.PluginUnderTestMetadata",
            "acceptation": "making this class abstract makes it easier to remove boilerplate",
            "changes": [
                "Class is now abstract"
            ]
        },
        {
            "type": "org.gradle.plugins.ear.EarPlugin",
            "member": "Class org.gradle.plugins.ear.EarPlugin",
            "acceptation": "making this class abstract makes it easier to remove boilerplate",
            "changes": [
                "Class is now abstract"
            ]
        },
        {
            "type": "org.gradle.plugins.ide.eclipse.EclipsePlugin",
            "member": "Class org.gradle.plugins.ide.eclipse.EclipsePlugin",
            "acceptation": "making this class abstract makes it easier to remove boilerplate",
            "changes": [
                "Class is now abstract"
            ]
        },
        {
            "type": "org.gradle.plugins.ide.eclipse.EclipseWtpPlugin",
            "member": "Class org.gradle.plugins.ide.eclipse.EclipseWtpPlugin",
            "acceptation": "making this class abstract makes it easier to remove boilerplate",
            "changes": [
                "Class is now abstract"
            ]
        },
        {
            "type": "org.gradle.plugins.ide.eclipse.GenerateEclipseClasspath",
            "member": "Class org.gradle.plugins.ide.eclipse.GenerateEclipseClasspath",
            "acceptation": "making this class abstract makes it easier to remove boilerplate",
            "changes": [
                "Class is now abstract"
            ]
        },
        {
            "type": "org.gradle.plugins.ide.eclipse.GenerateEclipseJdt",
            "member": "Class org.gradle.plugins.ide.eclipse.GenerateEclipseJdt",
            "acceptation": "making this class abstract makes it easier to remove boilerplate",
            "changes": [
                "Class is now abstract"
            ]
        },
        {
            "type": "org.gradle.plugins.ide.eclipse.GenerateEclipseProject",
            "member": "Class org.gradle.plugins.ide.eclipse.GenerateEclipseProject",
            "acceptation": "making this class abstract makes it easier to remove boilerplate",
            "changes": [
                "Class is now abstract"
            ]
        },
        {
            "type": "org.gradle.plugins.ide.eclipse.GenerateEclipseWtpComponent",
            "member": "Class org.gradle.plugins.ide.eclipse.GenerateEclipseWtpComponent",
            "acceptation": "making this class abstract makes it easier to remove boilerplate",
            "changes": [
                "Class is now abstract"
            ]
        },
        {
            "type": "org.gradle.plugins.ide.eclipse.GenerateEclipseWtpFacet",
            "member": "Class org.gradle.plugins.ide.eclipse.GenerateEclipseWtpFacet",
            "acceptation": "making this class abstract makes it easier to remove boilerplate",
            "changes": [
                "Class is now abstract"
            ]
        },
        {
            "type": "org.gradle.plugins.ide.eclipse.model.EclipseClasspath",
            "member": "Class org.gradle.plugins.ide.eclipse.model.EclipseClasspath",
            "acceptation": "making this class abstract makes it easier to remove boilerplate",
            "changes": [
                "Class is now abstract"
            ]
        },
        {
            "type": "org.gradle.plugins.ide.eclipse.model.EclipseJdt",
            "member": "Class org.gradle.plugins.ide.eclipse.model.EclipseJdt",
            "acceptation": "making this class abstract makes it easier to remove boilerplate",
            "changes": [
                "Class is now abstract"
            ]
        },
        {
            "type": "org.gradle.plugins.ide.eclipse.model.EclipseModel",
            "member": "Class org.gradle.plugins.ide.eclipse.model.EclipseModel",
            "acceptation": "making this class abstract makes it easier to remove boilerplate",
            "changes": [
                "Class is now abstract"
            ]
        },
        {
            "type": "org.gradle.plugins.ide.eclipse.model.EclipseProject",
            "member": "Class org.gradle.plugins.ide.eclipse.model.EclipseProject",
            "acceptation": "making this class abstract makes it easier to remove boilerplate",
            "changes": [
                "Class is now abstract"
            ]
        },
        {
            "type": "org.gradle.plugins.ide.eclipse.model.EclipseWtp",
            "member": "Class org.gradle.plugins.ide.eclipse.model.EclipseWtp",
            "acceptation": "making this class abstract makes it easier to remove boilerplate",
            "changes": [
                "Class is now abstract"
            ]
        },
        {
            "type": "org.gradle.plugins.ide.eclipse.model.EclipseWtpComponent",
            "member": "Class org.gradle.plugins.ide.eclipse.model.EclipseWtpComponent",
            "acceptation": "making this class abstract makes it easier to remove boilerplate",
            "changes": [
                "Class is now abstract"
            ]
        },
        {
            "type": "org.gradle.plugins.ide.eclipse.model.EclipseWtpFacet",
            "member": "Class org.gradle.plugins.ide.eclipse.model.EclipseWtpFacet",
            "acceptation": "making this class abstract makes it easier to remove boilerplate",
            "changes": [
                "Class is now abstract"
            ]
        },
        {
            "type": "org.gradle.plugins.ide.idea.GenerateIdeaModule",
            "member": "Class org.gradle.plugins.ide.idea.GenerateIdeaModule",
            "acceptation": "making this class abstract makes it easier to remove boilerplate",
            "changes": [
                "Class is now abstract"
            ]
        },
        {
            "type": "org.gradle.plugins.ide.idea.GenerateIdeaProject",
            "member": "Class org.gradle.plugins.ide.idea.GenerateIdeaProject",
            "acceptation": "making this class abstract makes it easier to remove boilerplate",
            "changes": [
                "Class is now abstract"
            ]
        },
        {
            "type": "org.gradle.plugins.ide.idea.GenerateIdeaWorkspace",
            "member": "Class org.gradle.plugins.ide.idea.GenerateIdeaWorkspace",
            "acceptation": "making this class abstract makes it easier to remove boilerplate",
            "changes": [
                "Class is now abstract"
            ]
        },
        {
            "type": "org.gradle.plugins.ide.idea.IdeaPlugin",
            "member": "Class org.gradle.plugins.ide.idea.IdeaPlugin",
            "acceptation": "making this class abstract makes it easier to remove boilerplate",
            "changes": [
                "Class is now abstract"
            ]
        },
        {
            "type": "org.gradle.plugins.ide.idea.model.IdeaModel",
            "member": "Class org.gradle.plugins.ide.idea.model.IdeaModel",
            "acceptation": "making this class abstract makes it easier to remove boilerplate",
            "changes": [
                "Class is now abstract"
            ]
        },
        {
            "type": "org.gradle.plugins.ide.idea.model.IdeaModule",
            "member": "Class org.gradle.plugins.ide.idea.model.IdeaModule",
            "acceptation": "making this class abstract makes it easier to remove boilerplate",
            "changes": [
                "Class is now abstract"
            ]
        },
        {
            "type": "org.gradle.plugins.ide.idea.model.IdeaProject",
            "member": "Class org.gradle.plugins.ide.idea.model.IdeaProject",
            "acceptation": "making this class abstract makes it easier to remove boilerplate",
            "changes": [
                "Class is now abstract"
            ]
        },
        {
            "type": "org.gradle.plugins.ide.idea.model.IdeaWorkspace",
            "member": "Class org.gradle.plugins.ide.idea.model.IdeaWorkspace",
            "acceptation": "making this class abstract makes it easier to remove boilerplate",
            "changes": [
                "Class is now abstract"
            ]
        },
        {
            "type": "org.gradle.plugins.signing.Sign",
            "member": "Class org.gradle.plugins.signing.Sign",
            "acceptation": "making this class abstract makes it easier to remove boilerplate",
            "changes": [
                "Class is now abstract"
            ]
        },
        {
            "type": "org.gradle.plugins.signing.SigningExtension",
            "member": "Class org.gradle.plugins.signing.SigningExtension",
            "acceptation": "making this class abstract makes it easier to remove boilerplate",
            "changes": [
                "Class is now abstract"
            ]
        },
        {
            "type": "org.gradle.plugins.signing.SigningPlugin",
            "member": "Class org.gradle.plugins.signing.SigningPlugin",
            "acceptation": "making this class abstract makes it easier to remove boilerplate",
            "changes": [
                "Class is now abstract"
            ]
        },
        {
            "type": "org.gradle.process.JavaExecSpec",
            "member": "Method org.gradle.process.JavaExecSpec.getMain()",
            "acceptation": "Removed for Gradle 8.0",
            "changes": [
                "Method has been removed"
            ]
        },
        {
            "type": "org.gradle.process.JavaExecSpec",
            "member": "Method org.gradle.process.JavaExecSpec.setMain(java.lang.String)",
            "acceptation": "Default implementation added to spec for Gradle 8.0",
            "changes": [
                "Abstract method is now default method"
            ]
        },
        {
            "type": "org.gradle.swiftpm.plugins.SwiftPackageManagerExportPlugin",
            "member": "Class org.gradle.swiftpm.plugins.SwiftPackageManagerExportPlugin",
            "acceptation": "making this class abstract makes it easier to remove boilerplate",
            "changes": [
                "Class is now abstract"
            ]
        },
        {
            "type": "org.gradle.swiftpm.tasks.GenerateSwiftPackageManagerManifest",
            "member": "Class org.gradle.swiftpm.tasks.GenerateSwiftPackageManagerManifest",
            "acceptation": "making this class abstract makes it easier to remove boilerplate",
            "changes": [
                "Class is now abstract"
            ]
        },
        {
            "type": "org.gradle.testing.base.plugins.TestingBasePlugin",
            "member": "Class org.gradle.testing.base.plugins.TestingBasePlugin",
            "acceptation": "making this class abstract makes it easier to remove boilerplate",
            "changes": [
                "Class is now abstract"
            ]
        },
        {
            "type": "org.gradle.testing.jacoco.plugins.JacocoPlugin",
            "member": "Class org.gradle.testing.jacoco.plugins.JacocoPlugin",
            "acceptation": "making this class abstract makes it easier to remove boilerplate",
            "changes": [
                "Class is now abstract"
            ]
        },
        {
            "type": "org.gradle.testing.jacoco.plugins.JacocoPluginExtension",
            "member": "Class org.gradle.testing.jacoco.plugins.JacocoPluginExtension",
            "acceptation": "making this class abstract makes it easier to remove boilerplate",
            "changes": [
                "Class is now abstract"
            ]
        },
        {
            "type": "org.gradle.testing.jacoco.plugins.JacocoPluginExtension",
            "member": "Field project",
            "acceptation": "Removing deprecated field in Gradle 8.0",
            "changes": [
                "Field has been removed"
            ]
        },
        {
            "type": "org.gradle.testing.jacoco.plugins.JacocoPluginExtension",
            "member": "Method org.gradle.testing.jacoco.plugins.JacocoPluginExtension.getReportsDir()",
            "acceptation": "Removing deprecated method in Gradle 8.0",
            "changes": [
                "Method has been removed"
            ]
        },
        {
            "type": "org.gradle.testing.jacoco.plugins.JacocoPluginExtension",
            "member": "Method org.gradle.testing.jacoco.plugins.JacocoPluginExtension.setReportsDir(java.io.File)",
            "acceptation": "Removing deprecated method in Gradle 8.0",
            "changes": [
                "Method has been removed"
            ]
        },
        {
            "type": "org.gradle.testing.jacoco.plugins.JacocoPluginExtension",
            "member": "Method org.gradle.testing.jacoco.plugins.JacocoPluginExtension.setReportsDir(org.gradle.api.provider.Provider)",
            "acceptation": "Removing deprecated method in Gradle 8.0",
            "changes": [
                "Method has been removed"
            ]
        },
        {
            "type": "org.gradle.testing.jacoco.plugins.JacocoTaskExtension",
            "member": "Class org.gradle.testing.jacoco.plugins.JacocoTaskExtension",
            "acceptation": "making this class abstract makes it easier to remove boilerplate",
            "changes": [
                "Class is now abstract"
            ]
        },
        {
            "type": "org.gradle.testing.jacoco.tasks.JacocoCoverageVerification",
            "member": "Class org.gradle.testing.jacoco.tasks.JacocoCoverageVerification",
            "acceptation": "making this class abstract makes it easier to remove boilerplate",
            "changes": [
                "Class is now abstract"
            ]
        },
        {
            "type": "org.gradle.testing.jacoco.tasks.JacocoMerge",
            "member": "Class org.gradle.testing.jacoco.tasks.JacocoMerge",
            "acceptation": "Removing deprecated class in Gradle 8.0",
            "changes": [
                "Class has been removed"
            ]
        },
        {
            "type": "org.gradle.testing.jacoco.tasks.JacocoMerge",
            "member": "Constructor org.gradle.testing.jacoco.tasks.JacocoMerge()",
            "acceptation": "Removing deprecated class in Gradle 8.0",
            "changes": [
                "Constructor has been removed"
            ]
        },
        {
            "type": "org.gradle.testing.jacoco.tasks.JacocoMerge",
            "member": "Method org.gradle.testing.jacoco.tasks.JacocoMerge.executionData(java.lang.Object[])",
            "acceptation": "Removing deprecated class in Gradle 8.0",
            "changes": [
                "Method has been removed"
            ]
        },
        {
            "type": "org.gradle.testing.jacoco.tasks.JacocoMerge",
            "member": "Method org.gradle.testing.jacoco.tasks.JacocoMerge.executionData(org.gradle.api.Task[])",
            "acceptation": "Removing deprecated class in Gradle 8.0",
            "changes": [
                "Method has been removed"
            ]
        },
        {
            "type": "org.gradle.testing.jacoco.tasks.JacocoMerge",
            "member": "Method org.gradle.testing.jacoco.tasks.JacocoMerge.executionData(org.gradle.api.tasks.TaskCollection)",
            "acceptation": "Removing deprecated class in Gradle 8.0",
            "changes": [
                "Method has been removed"
            ]
        },
        {
            "type": "org.gradle.testing.jacoco.tasks.JacocoMerge",
            "member": "Method org.gradle.testing.jacoco.tasks.JacocoMerge.getAntBuilder()",
            "acceptation": "Removing deprecated class in Gradle 8.0",
            "changes": [
                "Method has been removed"
            ]
        },
        {
            "type": "org.gradle.testing.jacoco.tasks.JacocoMerge",
            "member": "Method org.gradle.testing.jacoco.tasks.JacocoMerge.getDestinationFile()",
            "acceptation": "Removing deprecated class in Gradle 8.0",
            "changes": [
                "Method has been removed"
            ]
        },
        {
            "type": "org.gradle.testing.jacoco.tasks.JacocoMerge",
            "member": "Method org.gradle.testing.jacoco.tasks.JacocoMerge.getExecutionData()",
            "acceptation": "Removing deprecated class in Gradle 8.0",
            "changes": [
                "Method has been removed"
            ]
        },
        {
            "type": "org.gradle.testing.jacoco.tasks.JacocoMerge",
            "member": "Method org.gradle.testing.jacoco.tasks.JacocoMerge.merge()",
            "acceptation": "Removing deprecated class in Gradle 8.0",
            "changes": [
                "Method has been removed"
            ]
        },
        {
            "type": "org.gradle.testing.jacoco.tasks.JacocoMerge",
            "member": "Method org.gradle.testing.jacoco.tasks.JacocoMerge.setDestinationFile(java.io.File)",
            "acceptation": "Removing deprecated class in Gradle 8.0",
            "changes": [
                "Method has been removed"
            ]
        },
        {
            "type": "org.gradle.testing.jacoco.tasks.JacocoMerge",
            "member": "Method org.gradle.testing.jacoco.tasks.JacocoMerge.setDestinationFile(org.gradle.api.provider.Provider)",
            "acceptation": "Removing deprecated class in Gradle 8.0",
            "changes": [
                "Method has been removed"
            ]
        },
        {
            "type": "org.gradle.testing.jacoco.tasks.JacocoMerge",
            "member": "Method org.gradle.testing.jacoco.tasks.JacocoMerge.setExecutionData(org.gradle.api.file.FileCollection)",
            "acceptation": "Removing deprecated class in Gradle 8.0",
            "changes": [
                "Method has been removed"
            ]
        },
        {
            "type": "org.gradle.testing.jacoco.tasks.JacocoReport",
            "member": "Class org.gradle.testing.jacoco.tasks.JacocoReport",
            "acceptation": "making this class abstract makes it easier to remove boilerplate",
            "changes": [
                "Class is now abstract"
            ]
        },
        {
            "type": "org.gradle.workers.WorkerExecutor",
            "member": "Method org.gradle.workers.WorkerExecutor.submit(java.lang.Class,org.gradle.api.Action)",
            "acceptation": "Removed deprecated method in Gradle 8.0",
            "changes": [
                "Method has been removed"
            ]
        }
    ]
}<|MERGE_RESOLUTION|>--- conflicted
+++ resolved
@@ -497,7 +497,190 @@
             ]
         },
         {
-<<<<<<< HEAD
+            "type": "org.gradle.api.plugins.quality.CodeNarc",
+            "member": "Class org.gradle.api.plugins.quality.CodeNarc",
+            "acceptation": "making this class abstract makes it easier to remove boilerplate",
+            "changes": [
+                "Class is now abstract"
+            ]
+        },
+        {
+            "type": "org.gradle.api.plugins.quality.CodeNarc",
+            "member": "Method org.gradle.api.plugins.quality.CodeNarc.getAntBuilder()",
+            "acceptation": "Deprecated method removed in Gradle 8.0",
+            "changes": [
+                "Method has been removed"
+            ]
+        },
+        {
+            "type": "org.gradle.api.plugins.quality.CodeNarcExtension",
+            "member": "Class org.gradle.api.plugins.quality.CodeNarcExtension",
+            "acceptation": "making this class abstract makes it easier to remove boilerplate",
+            "changes": [
+                "Class is now abstract"
+            ]
+        },
+        {
+            "type": "org.gradle.api.plugins.quality.CodeNarcPlugin",
+            "member": "Class org.gradle.api.plugins.quality.CodeNarcPlugin",
+            "acceptation": "Removed deprecated method in Gradle 8.0",
+            "changes": [
+                "org.gradle.api.plugins.quality.internal.AbstractCodeQualityPlugin.getJavaPluginConvention()"
+            ]
+        },
+        {
+            "type": "org.gradle.api.plugins.quality.Pmd",
+            "member": "Class org.gradle.api.plugins.quality.Pmd",
+            "acceptation": "making this class abstract makes it easier to remove boilerplate",
+            "changes": [
+                "Class is now abstract"
+            ]
+        },
+        {
+            "type": "org.gradle.api.plugins.quality.Pmd",
+            "member": "Method org.gradle.api.plugins.quality.Pmd.getAntBuilder()",
+            "acceptation": "Deprecated method removed in Gradle 8.0",
+            "changes": [
+                "Method has been removed"
+            ]
+        },
+        {
+            "type": "org.gradle.api.plugins.quality.PmdExtension",
+            "member": "Class org.gradle.api.plugins.quality.PmdExtension",
+            "acceptation": "making this class abstract makes it easier to remove boilerplate",
+            "changes": [
+                "Class is now abstract"
+            ]
+        },
+        {
+            "type": "org.gradle.api.plugins.quality.PmdPlugin",
+            "member": "Class org.gradle.api.plugins.quality.PmdPlugin",
+            "acceptation": "Removed deprecated method in Gradle 8.0",
+            "changes": [
+                "org.gradle.api.plugins.quality.internal.AbstractCodeQualityPlugin.getJavaPluginConvention()"
+            ]
+        },
+        {
+            "type": "org.gradle.api.plugins.scala.ScalaBasePlugin",
+            "member": "Class org.gradle.api.plugins.scala.ScalaBasePlugin",
+            "acceptation": "making this class abstract makes it easier to remove boilerplate",
+            "changes": [
+                "Class is now abstract"
+            ]
+        },
+        {
+            "type": "org.gradle.api.plugins.scala.ScalaPlugin",
+            "member": "Class org.gradle.api.plugins.scala.ScalaPlugin",
+            "acceptation": "making this class abstract makes it easier to remove boilerplate",
+            "changes": [
+                "Class is now abstract"
+            ]
+        },
+        {
+            "type": "org.gradle.api.publish.ivy.plugins.IvyPublishPlugin",
+            "member": "Class org.gradle.api.publish.ivy.plugins.IvyPublishPlugin",
+            "acceptation": "making this class abstract makes it easier to remove boilerplate",
+            "changes": [
+                "Class is now abstract"
+            ]
+        },
+        {
+            "type": "org.gradle.api.publish.ivy.tasks.GenerateIvyDescriptor",
+            "member": "Class org.gradle.api.publish.ivy.tasks.GenerateIvyDescriptor",
+            "acceptation": "making this class abstract makes it easier to remove boilerplate",
+            "changes": [
+                "Class is now abstract"
+            ]
+        },
+        {
+            "type": "org.gradle.api.publish.ivy.tasks.PublishToIvyRepository",
+            "member": "Class org.gradle.api.publish.ivy.tasks.PublishToIvyRepository",
+            "acceptation": "making this class abstract makes it easier to remove boilerplate",
+            "changes": [
+                "Class is now abstract"
+            ]
+        },
+        {
+            "type": "org.gradle.api.publish.maven.plugins.MavenPublishPlugin",
+            "member": "Class org.gradle.api.publish.maven.plugins.MavenPublishPlugin",
+            "acceptation": "making this class abstract makes it easier to remove boilerplate",
+            "changes": [
+                "Class is now abstract"
+            ]
+        },
+        {
+            "type": "org.gradle.api.publish.maven.tasks.GenerateMavenPom",
+            "member": "Class org.gradle.api.publish.maven.tasks.GenerateMavenPom",
+            "acceptation": "making this class abstract makes it easier to remove boilerplate",
+            "changes": [
+                "Class is now abstract"
+            ]
+        },
+        {
+            "type": "org.gradle.api.publish.maven.tasks.PublishToMavenLocal",
+            "member": "Class org.gradle.api.publish.maven.tasks.PublishToMavenLocal",
+            "acceptation": "making this class abstract makes it easier to remove boilerplate",
+            "changes": [
+                "Class is now abstract"
+            ]
+        },
+        {
+            "type": "org.gradle.api.publish.maven.tasks.PublishToMavenRepository",
+            "member": "Class org.gradle.api.publish.maven.tasks.PublishToMavenRepository",
+            "acceptation": "making this class abstract makes it easier to remove boilerplate",
+            "changes": [
+                "Class is now abstract"
+            ]
+        },
+        {
+            "type": "org.gradle.api.publish.plugins.PublishingPlugin",
+            "member": "Class org.gradle.api.publish.plugins.PublishingPlugin",
+            "acceptation": "making this class abstract makes it easier to remove boilerplate",
+            "changes": [
+                "Class is now abstract"
+            ]
+        },
+        {
+            "type": "org.gradle.api.publish.tasks.GenerateModuleMetadata",
+            "member": "Class org.gradle.api.publish.tasks.GenerateModuleMetadata",
+            "acceptation": "making this class abstract makes it easier to remove boilerplate",
+            "changes": [
+                "Class is now abstract"
+            ]
+        },
+        {
+            "type": "org.gradle.api.reporting.ConfigurableReport",
+            "member": "Method org.gradle.api.reporting.ConfigurableReport.setDestination(org.gradle.api.provider.Provider)",
+            "acceptation": "Deprecated method removed",
+            "changes": [
+                "Method has been removed"
+            ]
+        },
+        {
+            "type": "org.gradle.api.reporting.ConfigurableReport",
+            "member": "Method org.gradle.api.reporting.ConfigurableReport.setEnabled(org.gradle.api.provider.Provider)",
+            "acceptation": "Deprecated method removed",
+            "changes": [
+                "Method has been removed"
+            ]
+        },
+        {
+            "type": "org.gradle.api.reporting.GenerateBuildDashboard",
+            "member": "Class org.gradle.api.reporting.GenerateBuildDashboard",
+            "acceptation": "making this class abstract makes it easier to remove boilerplate",
+            "changes": [
+                "Class is now abstract"
+            ]
+        },
+        {
+            "type": "org.gradle.api.reporting.Report",
+            "member": "Method org.gradle.api.reporting.Report.getDestination()",
+            "acceptation": "Deprecated method removed",
+            "changes": [
+                "Method has been removed"
+            ]
+        },
+        {
             "type": "org.gradle.api.reporting.Report",
             "member": "Method org.gradle.api.reporting.Report.getOutputLocation()",
             "acceptation": "Now returns a Property in Gradle 8.0",
@@ -509,195 +692,6 @@
             "type": "org.gradle.api.reporting.Report",
             "member": "Method org.gradle.api.reporting.Report.isEnabled()",
             "acceptation": "Deprecated method removed",
-=======
-            "type": "org.gradle.api.plugins.quality.CodeNarc",
-            "member": "Class org.gradle.api.plugins.quality.CodeNarc",
-            "acceptation": "making this class abstract makes it easier to remove boilerplate",
->>>>>>> 47eed03a
-            "changes": [
-                "Class is now abstract"
-            ]
-        },
-        {
-            "type": "org.gradle.api.plugins.quality.CodeNarc",
-            "member": "Method org.gradle.api.plugins.quality.CodeNarc.getAntBuilder()",
-            "acceptation": "Deprecated method removed in Gradle 8.0",
-            "changes": [
-                "Method has been removed"
-            ]
-        },
-        {
-            "type": "org.gradle.api.plugins.quality.CodeNarcExtension",
-            "member": "Class org.gradle.api.plugins.quality.CodeNarcExtension",
-            "acceptation": "making this class abstract makes it easier to remove boilerplate",
-            "changes": [
-                "Class is now abstract"
-            ]
-        },
-        {
-            "type": "org.gradle.api.plugins.quality.CodeNarcPlugin",
-            "member": "Class org.gradle.api.plugins.quality.CodeNarcPlugin",
-            "acceptation": "Removed deprecated method in Gradle 8.0",
-            "changes": [
-                "org.gradle.api.plugins.quality.internal.AbstractCodeQualityPlugin.getJavaPluginConvention()"
-            ]
-        },
-        {
-            "type": "org.gradle.api.plugins.quality.Pmd",
-            "member": "Class org.gradle.api.plugins.quality.Pmd",
-            "acceptation": "making this class abstract makes it easier to remove boilerplate",
-            "changes": [
-                "Class is now abstract"
-            ]
-        },
-        {
-            "type": "org.gradle.api.plugins.quality.Pmd",
-            "member": "Method org.gradle.api.plugins.quality.Pmd.getAntBuilder()",
-            "acceptation": "Deprecated method removed in Gradle 8.0",
-            "changes": [
-                "Method has been removed"
-            ]
-        },
-        {
-            "type": "org.gradle.api.plugins.quality.PmdExtension",
-            "member": "Class org.gradle.api.plugins.quality.PmdExtension",
-            "acceptation": "making this class abstract makes it easier to remove boilerplate",
-            "changes": [
-                "Class is now abstract"
-            ]
-        },
-        {
-            "type": "org.gradle.api.plugins.quality.PmdPlugin",
-            "member": "Class org.gradle.api.plugins.quality.PmdPlugin",
-            "acceptation": "Removed deprecated method in Gradle 8.0",
-            "changes": [
-                "org.gradle.api.plugins.quality.internal.AbstractCodeQualityPlugin.getJavaPluginConvention()"
-            ]
-        },
-        {
-            "type": "org.gradle.api.plugins.scala.ScalaBasePlugin",
-            "member": "Class org.gradle.api.plugins.scala.ScalaBasePlugin",
-            "acceptation": "making this class abstract makes it easier to remove boilerplate",
-            "changes": [
-                "Class is now abstract"
-            ]
-        },
-        {
-            "type": "org.gradle.api.plugins.scala.ScalaPlugin",
-            "member": "Class org.gradle.api.plugins.scala.ScalaPlugin",
-            "acceptation": "making this class abstract makes it easier to remove boilerplate",
-            "changes": [
-                "Class is now abstract"
-            ]
-        },
-        {
-            "type": "org.gradle.api.publish.ivy.plugins.IvyPublishPlugin",
-            "member": "Class org.gradle.api.publish.ivy.plugins.IvyPublishPlugin",
-            "acceptation": "making this class abstract makes it easier to remove boilerplate",
-            "changes": [
-                "Class is now abstract"
-            ]
-        },
-        {
-            "type": "org.gradle.api.publish.ivy.tasks.GenerateIvyDescriptor",
-            "member": "Class org.gradle.api.publish.ivy.tasks.GenerateIvyDescriptor",
-            "acceptation": "making this class abstract makes it easier to remove boilerplate",
-            "changes": [
-                "Class is now abstract"
-            ]
-        },
-        {
-            "type": "org.gradle.api.publish.ivy.tasks.PublishToIvyRepository",
-            "member": "Class org.gradle.api.publish.ivy.tasks.PublishToIvyRepository",
-            "acceptation": "making this class abstract makes it easier to remove boilerplate",
-            "changes": [
-                "Class is now abstract"
-            ]
-        },
-        {
-            "type": "org.gradle.api.publish.maven.plugins.MavenPublishPlugin",
-            "member": "Class org.gradle.api.publish.maven.plugins.MavenPublishPlugin",
-            "acceptation": "making this class abstract makes it easier to remove boilerplate",
-            "changes": [
-                "Class is now abstract"
-            ]
-        },
-        {
-            "type": "org.gradle.api.publish.maven.tasks.GenerateMavenPom",
-            "member": "Class org.gradle.api.publish.maven.tasks.GenerateMavenPom",
-            "acceptation": "making this class abstract makes it easier to remove boilerplate",
-            "changes": [
-                "Class is now abstract"
-            ]
-        },
-        {
-            "type": "org.gradle.api.publish.maven.tasks.PublishToMavenLocal",
-            "member": "Class org.gradle.api.publish.maven.tasks.PublishToMavenLocal",
-            "acceptation": "making this class abstract makes it easier to remove boilerplate",
-            "changes": [
-                "Class is now abstract"
-            ]
-        },
-        {
-            "type": "org.gradle.api.publish.maven.tasks.PublishToMavenRepository",
-            "member": "Class org.gradle.api.publish.maven.tasks.PublishToMavenRepository",
-            "acceptation": "making this class abstract makes it easier to remove boilerplate",
-            "changes": [
-                "Class is now abstract"
-            ]
-        },
-        {
-            "type": "org.gradle.api.publish.plugins.PublishingPlugin",
-            "member": "Class org.gradle.api.publish.plugins.PublishingPlugin",
-            "acceptation": "making this class abstract makes it easier to remove boilerplate",
-            "changes": [
-                "Class is now abstract"
-            ]
-        },
-        {
-            "type": "org.gradle.api.publish.tasks.GenerateModuleMetadata",
-            "member": "Class org.gradle.api.publish.tasks.GenerateModuleMetadata",
-            "acceptation": "making this class abstract makes it easier to remove boilerplate",
-            "changes": [
-                "Class is now abstract"
-            ]
-        },
-        {
-            "type": "org.gradle.api.reporting.ConfigurableReport",
-            "member": "Method org.gradle.api.reporting.ConfigurableReport.setDestination(org.gradle.api.provider.Provider)",
-            "acceptation": "Deprecated method removed",
-            "changes": [
-                "Method has been removed"
-            ]
-        },
-        {
-            "type": "org.gradle.api.reporting.ConfigurableReport",
-            "member": "Method org.gradle.api.reporting.ConfigurableReport.setEnabled(org.gradle.api.provider.Provider)",
-            "acceptation": "Deprecated method removed",
-            "changes": [
-                "Method has been removed"
-            ]
-        },
-        {
-            "type": "org.gradle.api.reporting.GenerateBuildDashboard",
-            "member": "Class org.gradle.api.reporting.GenerateBuildDashboard",
-            "acceptation": "making this class abstract makes it easier to remove boilerplate",
-            "changes": [
-                "Class is now abstract"
-            ]
-        },
-        {
-            "type": "org.gradle.api.reporting.Report",
-            "member": "Method org.gradle.api.reporting.Report.getDestination()",
-            "acceptation": "Deprecated method removed",
-            "changes": [
-                "Method has been removed"
-            ]
-        },
-        {
-            "type": "org.gradle.api.reporting.Report",
-            "member": "Method org.gradle.api.reporting.Report.isEnabled()",
-            "acceptation": "Deprecated method removed",
             "changes": [
                 "Method has been removed"
             ]
