--- conflicted
+++ resolved
@@ -1,7 +1,6 @@
 {
     "acceptedApiChanges": [
         {
-<<<<<<< HEAD
             "type": "org.gradle.api.plugins.quality.Checkstyle",
             "member": "Method org.gradle.api.plugins.quality.Checkstyle.getMaxErrors()",
             "acceptation": "Checkstyle.maxErrors is upgraded to a Property type",
@@ -41,13 +40,13 @@
             "acceptation": "CompileOptions.incremental is upgraded to a Property type, setter is not needed anymore",
             "changes": [
                 "Method has been removed"
-=======
+            ]
+        }, {
             "type": "org.gradle.util.SingleMessageLogger",
             "member": "Class org.gradle.util.SingleMessageLogger",
             "acceptation": "Changed the signature of internal method",
             "changes": [
                 "org.gradle.internal.deprecation.DeprecationLogger.init(org.gradle.internal.featurelifecycle.UsageLocationReporter,org.gradle.api.logging.configuration.WarningMode,org.gradle.internal.operations.BuildOperationProgressEventEmitter)"
->>>>>>> caa06a4f
             ]
         }
     ]
