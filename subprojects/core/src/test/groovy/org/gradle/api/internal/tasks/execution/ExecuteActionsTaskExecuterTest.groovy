--- conflicted
+++ resolved
@@ -29,7 +29,6 @@
 import org.gradle.api.internal.tasks.TaskExecutionOutcome
 import org.gradle.api.internal.tasks.TaskStateInternal
 import org.gradle.api.internal.tasks.properties.TaskProperties
-import org.gradle.api.problems.ProblemEmitter
 import org.gradle.api.problems.Problems
 import org.gradle.api.tasks.StopActionException
 import org.gradle.api.tasks.StopExecutionException
@@ -140,30 +139,6 @@
     def fileCollectionFactory = fileCollectionFactory()
     def deleter = deleter()
     def validationWarningReporter = Stub(ValidateStep.ValidationWarningRecorder)
-<<<<<<< HEAD
-    def buildOutputCleanupRegistry = Stub(BuildOutputCleanupRegistry)
-    def outputsCleanerFactory = { new OutputsCleaner(deleter, buildOutputCleanupRegistry.&isOutputOwnedByBuild, buildOutputCleanupRegistry.&isOutputOwnedByBuild) } as Supplier<OutputsCleaner>
-
-    // @formatter:off
-    def executionEngine = new DefaultExecutionEngine(Stub(Problems),
-        new IdentifyStep<>(buildOperationExecutor,
-        new IdentityCacheStep<>(
-        new AssignWorkspaceStep<>(
-        new LoadPreviousExecutionStateStep<>(
-        new SkipEmptyWorkStep(outputChangeListener, inputListeners, outputsCleanerFactory,
-        new CaptureStateBeforeExecutionStep<>(buildOperationExecutor, classloaderHierarchyHasher, outputSnapshotter, overlappingOutputDetector,
-        new ValidateStep<>(virtualFileSystem, validationWarningReporter, new DefaultProblems(Stub(ProblemEmitter)),
-        new ResolveCachingStateStep<>(buildCacheController, false,
-        new ResolveChangesStep<>(changeDetector,
-        new SkipUpToDateStep<>(
-        new ResolveInputChangesStep<>(
-        new CaptureStateAfterExecutionStep<>(buildOperationExecutor, buildId, outputSnapshotter, outputChangeListener,
-        new CancelExecutionStep<>(cancellationToken,
-        new RemovePreviousOutputsStep<>(deleter, outputChangeListener,
-        new ExecuteStep<>(buildOperationExecutor
-    ))))))))))))))))
-    // @formatter:on
-=======
     def problems = Stub(Problems)
 
     // TODO Make this test work with a mock execution engine
@@ -181,7 +156,6 @@
         validationWarningReporter,
         virtualFileSystem
     )
->>>>>>> a593e131
 
     def executer = new ExecuteActionsTaskExecuter(
         ExecuteActionsTaskExecuter.BuildCacheState.DISABLED,
