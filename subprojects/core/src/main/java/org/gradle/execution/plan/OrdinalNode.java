/*
 * Copyright 2021 the original author or authors.
 *
 * Licensed under the Apache License, Version 2.0 (the "License");
 * you may not use this file except in compliance with the License.
 * You may obtain a copy of the License at
 *
 *      http://www.apache.org/licenses/LICENSE-2.0
 *
 * Unless required by applicable law or agreed to in writing, software
 * distributed under the License is distributed on an "AS IS" BASIS,
 * WITHOUT WARRANTIES OR CONDITIONS OF ANY KIND, either express or implied.
 * See the License for the specific language governing permissions and
 * limitations under the License.
 */

package org.gradle.execution.plan;

import org.gradle.api.Action;
import org.gradle.api.internal.project.ProjectInternal;
import org.gradle.api.internal.tasks.NodeExecutionContext;
import org.gradle.internal.resources.ResourceLock;

import javax.annotation.Nullable;
import java.util.Collections;
import java.util.List;
<<<<<<< HEAD
=======
import java.util.Set;
import java.util.stream.Stream;

import static java.util.stream.StreamSupport.stream;
>>>>>>> a41eb197

/**
 * Represents a node in the graph that controls ordinality of destroyers and producers as they are
 * added to the task graph.  For example "clean build" on the command line implies that the user wants
 * to run the clean tasks of each project before the build tasks of each project.  Ordinal nodes ensure
 * this order by tracking the dependencies of destroyers and producers in each group of tasks added to
 * the task graph and prevents producers of a higher ordinality to run before the destroyers of a lower
 * ordinality even if the destroyers are delayed waiting on dependencies (and vice versa).
 */
public class OrdinalNode extends Node implements SelfExecutingNode {
    public enum Type { DESTROYER, PRODUCER }

    private final Type type;
    private final int ordinal;

    public OrdinalNode(Type type, int ordinal) {
        this.type = type;
        this.ordinal = ordinal;
    }

    @Nullable
    @Override
    public Throwable getNodeFailure() {
        return null;
    }

    @Override
    public void rethrowNodeFailure() { }

    @Override
    public void resolveDependencies(TaskDependencyResolver dependencyResolver, Action<Node> processHardSuccessor) { }

    @Nullable
    @Override
    public ResourceLock getProjectToLock() {
        return null;
    }

    @Nullable
    @Override
    public ProjectInternal getOwningProject() {
        return null;
    }

    @Override
    public List<? extends ResourceLock> getResourcesToLock() {
        return Collections.emptyList();
    }

    @Override
    // TODO is there a better term to use here than "task group"
    public String toString() {
        return type.name().toLowerCase() + " locations for task group " + ordinal;
    }

    @Override
    public int compareTo(Node o) {
        return -1;
    }

    @Override
    public void execute(NodeExecutionContext context) { }

    public Type getType() {
        return type;
    }

    public int getOrdinal() {
        return ordinal;
    }

    public void addDependenciesFrom(TaskNode taskNode) {
        // Only add hard successors that will actually be executed
        Stream<Node> executingSuccessors = stream(taskNode.getHardSuccessors().spliterator(), false).filter(Node::isRequired);
        executingSuccessors.forEach(this::addDependencySuccessor);
    }
}<|MERGE_RESOLUTION|>--- conflicted
+++ resolved
@@ -24,13 +24,10 @@
 import javax.annotation.Nullable;
 import java.util.Collections;
 import java.util.List;
-<<<<<<< HEAD
-=======
 import java.util.Set;
 import java.util.stream.Stream;
 
 import static java.util.stream.StreamSupport.stream;
->>>>>>> a41eb197
 
 /**
  * Represents a node in the graph that controls ordinality of destroyers and producers as they are
