--- conflicted
+++ resolved
@@ -126,12 +126,7 @@
         }
     };
     private final ConfigurationContainer configurationContainer;
-<<<<<<< HEAD
-    @SuppressWarnings("deprecation")
-    private final DependencyFactory dependencyFactory;
-=======
     private final DependencyFactoryInternal dependencyFactory;
->>>>>>> 724edbeb
     private final DynamicAddDependencyMethods dynamicMethods;
     private final ObjectFactory objects;
     private final PlatformSupport platformSupport;
@@ -139,11 +134,7 @@
     private final Category enforcedPlatform;
 
     public DefaultDependencyConstraintHandler(ConfigurationContainer configurationContainer,
-<<<<<<< HEAD
-                                              @SuppressWarnings("deprecation") DependencyFactory dependencyFactory,
-=======
                                               DependencyFactoryInternal dependencyFactory,
->>>>>>> 724edbeb
                                               ObjectFactory objects,
                                               PlatformSupport platformSupport) {
         this.configurationContainer = configurationContainer;
