/*
 * Copyright 2023 the original author or authors.
 *
 * Licensed under the Apache License, Version 2.0 (the "License");
 * you may not use this file except in compliance with the License.
 * You may obtain a copy of the License at
 *
 *      http://www.apache.org/licenses/LICENSE-2.0
 *
 * Unless required by applicable law or agreed to in writing, software
 * distributed under the License is distributed on an "AS IS" BASIS,
 * WITHOUT WARRANTIES OR CONDITIONS OF ANY KIND, either express or implied.
 * See the License for the specific language governing permissions and
 * limitations under the License.
 */

package org.gradle.integtests.fixtures.problems

class KnownProblemIds {

    static void assertIsKnown(ReceivedProblem problem) {
        assert problem != null
        def definition = problem.definition
        def knownDefinition = KNOWN_DEFINITIONS.find { it ->
            def pattern = it.key
            definition.id.fqid ==~ pattern
        }?.value
        assert knownDefinition != null : "Unknown problem id: ${definition.id.fqid}"
        assert definition.id.displayName ==~ knownDefinition: "Unexpected display name for problem"

        def groupFqid = groupOf(definition.id.fqid)
        while (groupFqid != null) {
            def group = KNOWN_GROUPS[groupFqid]
            assert group != null : "Unknown problem group: ${groupFqid}"
            groupFqid = groupOf(groupFqid)
        }
    }

    private static def groupOf(String fqid) {
        int idx = fqid.lastIndexOf(':')
        if (idx > 0) {
            return fqid.substring(0, idx)
        } else {
            return null
        }
    }

    private static final def KNOWN_GROUPS = [
        'problems-api' : 'Problems API',
        'validation' : 'Validation',
        'compilation' : 'Compilation',
        'deprecation' : 'Deprecation',
        'compilation:java' : 'Java compilation',
        'task-selection' : 'Task selection',
        'dependency-version-catalog' : 'Version catalog',
        'compilation:groovy-dsl' : 'Groovy DSL script compilation',
        'validation:property-validation' : 'Property validation problems',
        'validation:type-validation' : 'Gradle type validation',

        // groups from integration tests
        'generic' : 'Generic'
    ]

    /**
     * This map is used to validate that problems reported have known IDs, and display name.
     * <p>
     * Both the key and value is handled as a regular expression if the value is too dynamic.
     */
    private static final HashMap<String, String> KNOWN_DEFINITIONS = [
        'problems-api:missing-id' : 'Problem id must be specified',
        'problems-api:unsupported-additional-data' : 'Unsupported additional data type',
        'compilation:groovy-dsl:compilation-failed' : 'Groovy DSL script compilation problem',
<<<<<<< HEAD
        // Flexible category, as the category id's last component, and the message, will be supplied by the compiler
        'compilation:java:.+' : '.+',
=======
        'compilation:java:initialization-failed' : 'Java compilation initialization error',
        'compilation:java:java-compilation-error' : 'Java compilation error',
        'compilation:java:java-compilation-failed' : 'Java compilation error',
        'compilation:java:java-compilation-warning' : 'Java compilation warning',
        'compilation:java:java-compilation-advice' : 'Java compilation note',
>>>>>>> 1fa06535
        'dependency-version-catalog:alias-not-finished' : 'version catalog error',
        'dependency-version-catalog:invalid-dependency-notation' : 'Dependency version catalog problem',
        'dependency-version-catalog:reserved-alias-name' : 'version catalog error',
        'dependency-version-catalog:catalog-file-does-not-exist' : 'version catalog error',
        'dependency-version-catalog:toml-syntax-error' : 'Dependency version catalog problem',
        'dependency-version-catalog:too-many-import-files' : 'version catalog error',
        'dependency-version-catalog:too-many-import-invocation' : 'version catalog error',
        'dependency-version-catalog:no-import-files' : 'version catalog error',
        'deprecation:buildsrc-script' : 'BuildSrc script has been deprecated.',
        'deprecation:creating-a-configuration-with-a-name-that-starts-with-detachedconfiguration' : 'Creating a configuration with a name that starts with \'detachedConfiguration\' has been deprecated.',
        'deprecation:custom-task-action' : 'Custom Task action has been deprecated.',
        'deprecation:missing-java-toolchain-plugin' : 'Using task ValidatePlugins without applying the Java Toolchain plugin.',
        'deprecation:included-build-script' : 'Included build script has been deprecated.',
        'deprecation:included-build-task' : 'Included build task has been deprecated.',
        'deprecation:init-script' : 'Init script has been deprecated.',
        'deprecation:plugin' : 'Plugin has been deprecated.',
        'deprecation:plugin-script' : 'Plugin script has been deprecated.',
        'deprecation:the-detachedconfiguration-configuration-has-been-deprecated-for-consumption' : 'The detachedConfiguration1 configuration has been deprecated for consumption.',
        'deprecation:configurations-acting-as-both-root-and-variant' : 'Configurations should not act as both a resolution root and a variant simultaneously.',
        'deprecation:repository-jcenter' : 'The RepositoryHandler.jcenter() method has been deprecated.',
        'task-selection:no-matches' : 'cannot locate task',
        'validation:configuration-cache-registration-of-listener-on-gradle-buildfinished-is-unsupported' : 'registration of listener on \'Gradle.buildFinished\' is unsupported',
        'validation:configuration-cache-invocation-of-task-project-at-execution-time-is-unsupported' : 'invocation of \'Task.project\' at execution time is unsupported.',
        'task-selection:ambiguous-matches' : 'Ambiguous matches',
        'task-selection:no-matches' : 'No matches',
        'task-selection:selection-failed' : 'Selection failed',
        'task-selection:empty-path' : 'Empty path',
        'missing-task-name' : 'Missing task name',
        'empty-segments' : 'Empty segments',
        'validation:property-validation:annotation-invalid-in-context' : 'Invalid annotation in context',
        'validation:property-validation:cannot-use-optional-on-primitive-types' : 'Property should be annotated with @Optional',
        'validation:property-validation:cannot-write-output' : 'Property is not writable',
        'validation:property-validation:cannot-write-to-reserved-location' : 'Cannot write to reserved location',
        'validation:property-validation:conflicting-annotations' : 'Type has conflicting annotation',
        'validation:property-validation:ignored-property-must-not-be-annotated' : 'Has wrong combination of annotations',
        'validation:property-validation:implicit-dependency' : 'Property has implicit dependency',
        'validation:property-validation:incompatible-annotations' : 'Incompatible annotations',
        'validation:property-validation:incorrect-use-of-input-annotation' : 'Incorrect use of @Input annotation',
        'validation:property-validation:input-file-does-not-exist' : 'Input file does not exist',
        'validation:property-validation:missing-annotation' : 'Missing annotation',
        'validation:property-validation:missing-normalization-annotation' : 'Missing normalization',
        'validation:property-validation:nested-map-unsupported-key-type' : 'Unsupported nested map key',
        'validation:property-validation:nested-type-unsupported' : 'Nested type unsupported',
        'validation:property-validation:mutable-type-with-setter' : 'Mutable type with setter',
        'validation:property-validation:private-getter-must-not-be-annotated' : 'Private property with wrong annotation',
        'validation:property-validation:unexpected-input-file-type' : 'Unexpected input file type',
        'validation:property-validation:unsupported-notation' : 'Property has unsupported value',
        'validation:property-validation:unknown-implementation' : 'Unknown property implementation',
        'validation:property-validation:unknown-implementation-nested' : 'Unknown property implementation',
        'validation:property-validation:unsupported-value-type' : 'Unsupported value type',
        'validation:property-validation:unsupported-value-type-for-input' : 'Unsupported value type for @Input annotation',
        'validation:property-validation:value-not-set' : 'Value not set',
        'validation:type-validation:ignored-annotations-on-method' : 'Ignored annotations on method',
        'validation:type-validation:invalid-use-of-type-annotation' : 'Incorrect use of type annotation',
        'validation:type-validation:not-cacheable-without-reason' : 'Not cacheable without reason',
        'validation:configuration-cache-cannot-serialize-object-of-type-org-gradle-api-defaulttask-a-subtype-of-org-gradle-api-task-as-these-are-not-supported-with-the-configuration-cache' : 'cannot serialize object of type \'org.gradle.api.DefaultTask\', a subtype of \'org.gradle.api.Task\', as these are not supported with the configuration cache.',

        // integration test problems
        'deprecation:some-indirect-deprecation' : 'Some indirect deprecation has been deprecated.',
        'deprecation:some-invocation-feature' : 'Some invocation feature has been deprecated.',
        'deprecation:thing' : 'Thing has been deprecated.',
        'deprecation:typed-task' : 'Typed task has been deprecated.',
        'generic:deprecation:plugin' : 'DisplayName',
        'generic:type' : 'label',
        'generic:type1' : 'inner',
        'generic:type2' : 'outer',
    ]
}<|MERGE_RESOLUTION|>--- conflicted
+++ resolved
@@ -70,16 +70,8 @@
         'problems-api:missing-id' : 'Problem id must be specified',
         'problems-api:unsupported-additional-data' : 'Unsupported additional data type',
         'compilation:groovy-dsl:compilation-failed' : 'Groovy DSL script compilation problem',
-<<<<<<< HEAD
         // Flexible category, as the category id's last component, and the message, will be supplied by the compiler
         'compilation:java:.+' : '.+',
-=======
-        'compilation:java:initialization-failed' : 'Java compilation initialization error',
-        'compilation:java:java-compilation-error' : 'Java compilation error',
-        'compilation:java:java-compilation-failed' : 'Java compilation error',
-        'compilation:java:java-compilation-warning' : 'Java compilation warning',
-        'compilation:java:java-compilation-advice' : 'Java compilation note',
->>>>>>> 1fa06535
         'dependency-version-catalog:alias-not-finished' : 'version catalog error',
         'dependency-version-catalog:invalid-dependency-notation' : 'Dependency version catalog problem',
         'dependency-version-catalog:reserved-alias-name' : 'version catalog error',
