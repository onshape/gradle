/*
 * Copyright 2023 the original author or authors.
 *
 * Licensed under the Apache License, Version 2.0 (the "License");
 * you may not use this file except in compliance with the License.
 * You may obtain a copy of the License at
 *
 *      http://www.apache.org/licenses/LICENSE-2.0
 *
 * Unless required by applicable law or agreed to in writing, software
 * distributed under the License is distributed on an "AS IS" BASIS,
 * WITHOUT WARRANTIES OR CONDITIONS OF ANY KIND, either express or implied.
 * See the License for the specific language governing permissions and
 * limitations under the License.
 */

package org.gradle.api.internal.tasks.compile;

import com.google.common.annotations.VisibleForTesting;
<<<<<<< HEAD
import com.sun.tools.javac.util.Context;
import com.sun.tools.javac.util.JCDiagnostic;
=======
>>>>>>> 37ff26f9
import org.gradle.api.problems.ProblemReporter;
import org.gradle.api.problems.ProblemSpec;
import org.gradle.api.problems.Problems;
import org.gradle.api.problems.Severity;
import org.gradle.api.problems.internal.GradleCoreProblemGroup;
<<<<<<< HEAD
import org.gradle.api.problems.internal.InternalProblemReporter;
import org.gradle.api.problems.internal.InternalProblemSpec;
=======
>>>>>>> 37ff26f9

import javax.annotation.Nullable;
import javax.tools.Diagnostic;
import javax.tools.DiagnosticListener;
import javax.tools.JavaFileObject;
import java.util.Locale;

import com.sun.tools.javac.api.ClientCodeWrapper;
import com.sun.tools.javac.api.DiagnosticFormatter;
import com.sun.tools.javac.util.Context;
import com.sun.tools.javac.util.JCDiagnostic;
import com.sun.tools.javac.util.JavacMessages;
import com.sun.tools.javac.util.Log;
import org.gradle.api.problems.Problems;
import org.gradle.api.problems.Severity;
import org.gradle.api.problems.internal.InternalProblemReporter;
import org.gradle.api.problems.internal.InternalProblemSpec;


/**
 * A {@link DiagnosticListener} that consumes {@link Diagnostic} messages, and reports them as Gradle {@link Problems}.
 *
 * @since 8.5
 */
public class DiagnosticToProblemListener implements DiagnosticListener<JavaFileObject> {

    private final ProblemReporter problemReporter;
    private final Context context;

    public DiagnosticToProblemListener(InternalProblemReporter problemReporter, Context context) {
        this.problemReporter = problemReporter;
        this.context = context;
    }

    @Override
    public void report(Diagnostic<? extends JavaFileObject> diagnostic) {
<<<<<<< HEAD
        problemReporter.reporting(spec -> buildProblem(diagnostic, context,  spec));
    }

    @VisibleForTesting
    static void buildProblem(Diagnostic<? extends JavaFileObject> diagnostic, Context context, ProblemSpec spec) {
        String formattedMessage = getFormattedMessage(context, diagnostic);
        System.err.println(formattedMessage);
        spec.id(mapKindToId(diagnostic.getKind()), mapKindToLabel(diagnostic.getKind()), GradleCoreProblemGroup.compilation().java());
        spec.severity(mapKindToSeverity(diagnostic.getKind()));
        ((InternalProblemSpec) spec).additionalData("formatted", formattedMessage);
        addDetails(spec, diagnostic.getMessage(Locale.getDefault()));
        addLocations(spec, diagnostic);
    }

    private static String getFormattedMessage(Context context, Diagnostic<? extends JavaFileObject> diagnostic) {
        DiagnosticFormatter<JCDiagnostic> formatter = Log.instance(context).getDiagnosticFormatter();
        Locale locale = JavacMessages.instance(context).getCurrentLocale();
        return formatter.format((JCDiagnostic) diagnostic, locale);
    }

    private static void addDetails(ProblemSpec spec, @Nullable String diagnosticMessage) {
        if (diagnosticMessage != null) {
            spec.details(diagnosticMessage);
        }
    }

=======
        problemReporter.reporting(spec -> buildProblem(diagnostic, spec));
    }

    @VisibleForTesting
    static void buildProblem(Diagnostic<? extends JavaFileObject> diagnostic, ProblemSpec spec) {
        spec.id(mapKindToId(diagnostic.getKind()), mapKindToLabel(diagnostic.getKind()), GradleCoreProblemGroup.compilation().java());
        spec.severity(mapKindToSeverity(diagnostic.getKind()));
        addDetails(spec, diagnostic.getMessage(Locale.getDefault()));
        addLocations(spec, diagnostic);
    }

    private static void addDetails(ProblemSpec spec, @Nullable String diagnosticMessage) {
        if (diagnosticMessage != null) {
            spec.details(diagnosticMessage);
        }
    }

>>>>>>> 37ff26f9
    private static void addLocations(ProblemSpec spec, Diagnostic<? extends JavaFileObject> diagnostic) {
        String resourceName = diagnostic.getSource() != null ? getPath(diagnostic.getSource()) : null;
        int line = clampLocation(diagnostic.getLineNumber());
        int column = clampLocation(diagnostic.getColumnNumber());
        int start = clampLocation(diagnostic.getStartPosition());
        int end = clampLocation(diagnostic.getEndPosition());

        // We only set the location if we have a resource to point to
        if (resourceName != null) {
            spec.fileLocation(resourceName);
            // If we know the line ...
            if (line > 0) {
                // ... and the column ...
                if (column > 0) {
                    // ... and we know how long the error is (i.e. end - start)
                    // (end should be greater than start, so we can prevent negative lengths)
                    if (0 < start && start <= end) {
                        // ... we can report the line, column, and extent ...
                        spec.lineInFileLocation(resourceName, line, column, end - start);
                    } else {
                        // ... otherwise we can still report the line and column
                        spec.lineInFileLocation(resourceName, line, column);
                    }
                } else {
                    // ... otherwise we can still report the line
                    spec.lineInFileLocation(resourceName, line);
                }
            }

            // If we know the offsets ...
            // (offset doesn't require line and column to be set, hence the separate check)
            if (0 < start && start <= end) {
                // ... we can report the start and extent
                spec.offsetInFileLocation(resourceName, start, end - start);
            }
        }
    }

    /**
     * Clamp the value to an int, or return {@link Diagnostic#NOPOS} if the value is too large.
     * <p>
     * This is used to ensure that we don't report invalid locations.
     *
     * @param value the value to clamp
     * @return either the clamped value, or {@link Diagnostic#NOPOS}
     */
    private static int clampLocation(long value) {
        if (value > Integer.MAX_VALUE) {
            return Math.toIntExact(Diagnostic.NOPOS);
        } else {
            return (int) value;
        }
    }

    private static String getPath(JavaFileObject fileObject) {
        return fileObject.getName();
    }

    private static String mapKindToId(Diagnostic.Kind kind) {
        switch (kind) {
            case ERROR:
                return "java-compilation-error";
            case WARNING:
            case MANDATORY_WARNING:
                return "java-compilation-warning";
            case NOTE:
                return "java-compilation-note";
            case OTHER:
                return "java-compilation-problem";
            default:
                return"unknown-java-compilation-problem";
        }
    }

    private static String mapKindToLabel(Diagnostic.Kind kind) {
        switch (kind) {
            case ERROR:
                return "Java compilation error";
            case WARNING:
            case MANDATORY_WARNING:
                return "Java compilation warning";
            case NOTE:
                return "Java compilation note";
            case OTHER:
                return "Java compilation problem";
            default:
                return "Unknown java compilation problem";
        }
    }

    private static Severity mapKindToSeverity(Diagnostic.Kind kind) {
        switch (kind) {
            case ERROR:
                return Severity.ERROR;
            case WARNING:
            case MANDATORY_WARNING:
                return Severity.WARNING;
            case NOTE:
            case OTHER:
            default:
                return Severity.ADVICE;
        }
    }

}<|MERGE_RESOLUTION|>--- conflicted
+++ resolved
@@ -17,39 +17,24 @@
 package org.gradle.api.internal.tasks.compile;
 
 import com.google.common.annotations.VisibleForTesting;
-<<<<<<< HEAD
+import com.sun.tools.javac.api.DiagnosticFormatter;
 import com.sun.tools.javac.util.Context;
 import com.sun.tools.javac.util.JCDiagnostic;
-=======
->>>>>>> 37ff26f9
+import com.sun.tools.javac.util.JavacMessages;
+import com.sun.tools.javac.util.Log;
 import org.gradle.api.problems.ProblemReporter;
 import org.gradle.api.problems.ProblemSpec;
 import org.gradle.api.problems.Problems;
 import org.gradle.api.problems.Severity;
 import org.gradle.api.problems.internal.GradleCoreProblemGroup;
-<<<<<<< HEAD
 import org.gradle.api.problems.internal.InternalProblemReporter;
 import org.gradle.api.problems.internal.InternalProblemSpec;
-=======
->>>>>>> 37ff26f9
 
 import javax.annotation.Nullable;
 import javax.tools.Diagnostic;
 import javax.tools.DiagnosticListener;
 import javax.tools.JavaFileObject;
 import java.util.Locale;
-
-import com.sun.tools.javac.api.ClientCodeWrapper;
-import com.sun.tools.javac.api.DiagnosticFormatter;
-import com.sun.tools.javac.util.Context;
-import com.sun.tools.javac.util.JCDiagnostic;
-import com.sun.tools.javac.util.JavacMessages;
-import com.sun.tools.javac.util.Log;
-import org.gradle.api.problems.Problems;
-import org.gradle.api.problems.Severity;
-import org.gradle.api.problems.internal.InternalProblemReporter;
-import org.gradle.api.problems.internal.InternalProblemSpec;
-
 
 /**
  * A {@link DiagnosticListener} that consumes {@link Diagnostic} messages, and reports them as Gradle {@link Problems}.
@@ -68,7 +53,6 @@
 
     @Override
     public void report(Diagnostic<? extends JavaFileObject> diagnostic) {
-<<<<<<< HEAD
         problemReporter.reporting(spec -> buildProblem(diagnostic, context,  spec));
     }
 
@@ -76,12 +60,13 @@
     static void buildProblem(Diagnostic<? extends JavaFileObject> diagnostic, Context context, ProblemSpec spec) {
         String formattedMessage = getFormattedMessage(context, diagnostic);
         System.err.println(formattedMessage);
+        ((InternalProblemSpec) spec).additionalData("formatted", formattedMessage);
         spec.id(mapKindToId(diagnostic.getKind()), mapKindToLabel(diagnostic.getKind()), GradleCoreProblemGroup.compilation().java());
         spec.severity(mapKindToSeverity(diagnostic.getKind()));
-        ((InternalProblemSpec) spec).additionalData("formatted", formattedMessage);
         addDetails(spec, diagnostic.getMessage(Locale.getDefault()));
         addLocations(spec, diagnostic);
     }
+
 
     private static String getFormattedMessage(Context context, Diagnostic<? extends JavaFileObject> diagnostic) {
         DiagnosticFormatter<JCDiagnostic> formatter = Log.instance(context).getDiagnosticFormatter();
@@ -95,25 +80,6 @@
         }
     }
 
-=======
-        problemReporter.reporting(spec -> buildProblem(diagnostic, spec));
-    }
-
-    @VisibleForTesting
-    static void buildProblem(Diagnostic<? extends JavaFileObject> diagnostic, ProblemSpec spec) {
-        spec.id(mapKindToId(diagnostic.getKind()), mapKindToLabel(diagnostic.getKind()), GradleCoreProblemGroup.compilation().java());
-        spec.severity(mapKindToSeverity(diagnostic.getKind()));
-        addDetails(spec, diagnostic.getMessage(Locale.getDefault()));
-        addLocations(spec, diagnostic);
-    }
-
-    private static void addDetails(ProblemSpec spec, @Nullable String diagnosticMessage) {
-        if (diagnosticMessage != null) {
-            spec.details(diagnosticMessage);
-        }
-    }
-
->>>>>>> 37ff26f9
     private static void addLocations(ProblemSpec spec, Diagnostic<? extends JavaFileObject> diagnostic) {
         String resourceName = diagnostic.getSource() != null ? getPath(diagnostic.getSource()) : null;
         int line = clampLocation(diagnostic.getLineNumber());
