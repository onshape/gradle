--- conflicted
+++ resolved
@@ -35,12 +35,5 @@
      * @return a new problem builder
      */
     ProblemBuilderDefiningLabel createProblemBuilder();
-<<<<<<< HEAD
-
-    ProblemStream getProblemStream();
-
     void report(Problem problem);
-=======
-    void reportAsProgressEvent(Problem problem);
->>>>>>> f7b75ff0
 }