/*
 * Copyright 2016 the original author or authors.
 *
 * Licensed under the Apache License, Version 2.0 (the "License");
 * you may not use this file except in compliance with the License.
 * You may obtain a copy of the License at
 *
 *      http://www.apache.org/licenses/LICENSE-2.0
 *
 * Unless required by applicable law or agreed to in writing, software
 * distributed under the License is distributed on an "AS IS" BASIS,
 * WITHOUT WARRANTIES OR CONDITIONS OF ANY KIND, either express or implied.
 * See the License for the specific language governing permissions and
 * limitations under the License.
 */

package org.gradle.buildinit.plugins

import groovy.io.FileType
import org.gradle.api.JavaVersion
import org.gradle.buildinit.plugins.internal.modifiers.BuildInitDsl
import org.gradle.buildinit.plugins.internal.modifiers.Language
import org.gradle.integtests.fixtures.DefaultTestExecutionResult
import org.gradle.test.fixtures.file.TestFile
import org.gradle.test.precondition.Requires
import org.gradle.test.preconditions.IntegTestPreconditions
import org.gradle.test.preconditions.UnitTestPreconditions

import static org.gradle.buildinit.plugins.internal.modifiers.Language.GROOVY
import static org.gradle.buildinit.plugins.internal.modifiers.Language.JAVA
import static org.gradle.buildinit.plugins.internal.modifiers.Language.KOTLIN
import static org.gradle.buildinit.plugins.internal.modifiers.Language.SCALA
import static org.gradle.util.Matchers.containsLine
import static org.gradle.util.Matchers.containsText
import static org.hamcrest.core.AllOf.allOf

abstract class AbstractMultiProjectJvmApplicationInitIntegrationTest extends AbstractJvmLibraryInitIntegrationSpec {
    protected BuildInitDsl buildDsl

    protected Language jvmLanguage

    void setupDslAndLanguage(BuildInitDsl buildDsl, Language jvmLanguage) {
        this.buildDsl = buildDsl
        this.jvmLanguage = jvmLanguage
    }

    @Override
    String subprojectName() {
        return null
    }

    def getAllFiles(File dir) {
        List<File> files = []
        dir.eachFileRecurse(FileType.FILES) { file ->
            files << file
        }
        return files
    }

    void assertBuildLogicSources(BuildInitDsl dsl, String language, TestFile buildLogicDir, String settingsFile, String buildFile, String javaMajorVersion) {
        def commonConventionsPath = "src/main/${dsl.id}/buildlogic.${dsl.fileNameFor("${language}-common-conventions")}"

        buildLogicDir.assertHasDescendants(
            settingsFile,
            buildFile,
            commonConventionsPath,
            "src/main/${dsl.id}/buildlogic.${dsl.fileNameFor("${language}-application-conventions")}",
            "src/main/${dsl.id}/buildlogic.${dsl.fileNameFor("${language}-library-conventions")}",
        )

        buildLogicDir.file(commonConventionsPath).assertContents(
            containsText("JavaLanguageVersion.of(${javaMajorVersion})")
        )
    }

    void assertApplicationProjectsSources(String buildFile, String language, String expectedPackagePrefix, String ext) {
        def expectedPackageDirPrefix = packageToDir(expectedPackagePrefix)
        def appFiles = [buildFile,
                        "src/main/${language}/${expectedPackageDirPrefix}app/App.${ext}",
                        "src/main/${language}/${expectedPackageDirPrefix}app/MessageUtils.${ext}",
                        "src/test/${language}/${expectedPackageDirPrefix}app/MessageUtilsTest.${ext}",
                        "src/main/resources",
                        "src/test/resources"]
        targetDir.file("app").assertHasDescendants(appFiles*.toString())

        targetDir.file("app/$buildFile").assertContents(
            containsLine(allOf( // Ignore quote variations, `=` vs `set` and AppKt
                containsText("mainClass"),
                containsText("${expectedPackagePrefix}app.App")
            ))
        )

        def listFiles = [buildFile,
                         "src/main/${language}/${expectedPackageDirPrefix}list/LinkedList.${ext}",
                         "src/test/${language}/${expectedPackageDirPrefix}list/LinkedListTest.${ext}",
                         "src/main/resources",
                         "src/test/resources"]
        targetDir.file("list").assertHasDescendants(listFiles*.toString())

        def utilFiles = [
            buildFile,
            "src/main/${language}/${expectedPackageDirPrefix}utilities/JoinUtils.${ext}",
            "src/main/${language}/${expectedPackageDirPrefix}utilities/SplitUtils.${ext}",
            "src/main/${language}/${expectedPackageDirPrefix}utilities/StringUtils.${ext}",
            "src/main/resources",
            "src/test/resources"
        ]*.toString()
        targetDir.file("utilities").assertHasDescendants(utilFiles)
    }

    void assertTestPassed(String subprojectName, String className, String name) {
        def result = new DefaultTestExecutionResult(targetDir.file(subprojectName))
        result.assertTestClassesExecuted(className)
        result.testClass(className).assertTestPassed(name)
    }

    String packageToDir(String packageName) {
        packageName.replace('.', '/')
    }
}

abstract class AbstractMultiProjectJvmApplicationInitIntegrationTest1 extends AbstractMultiProjectJvmApplicationInitIntegrationTest {
    def "creates multi-project application sample when incubating flag = #incubating"() {
        given:
        def dsl = buildDsl
        def language = jvmLanguage.name
        def ext = jvmLanguage.extension
        def settingsFile = dsl.fileNameFor('settings')
        def buildFile = dsl.fileNameFor('build')
        def javaMajorVersion = JavaVersion.current().majorVersion

        when:
        def tasks = ['init', '--java-version', javaMajorVersion, '--type', "${language}-application".toString(), '--split-project', '--dsl', dsl.id] + (incubating ? ['--incubating'] : [])
        run(tasks)

        then:
        targetDir.file(settingsFile).exists()
        !targetDir.file(buildFile).exists()

        def buildLogicDir = targetDir.file(incubating ? "build-logic" : "buildSrc")
        assertBuildLogicSources(dsl, language, buildLogicDir, settingsFile, buildFile, javaMajorVersion)

        assertApplicationProjectsSources(buildFile, language, "org.example.", ext)

        when:
        succeeds "build"

        then:
        assertTestPassed("app", "org.example.app.MessageUtilsTest", "testGetMessage")
        assertTestPassed("list", "org.example.list.LinkedListTest", "testConstructor")
        assertTestPassed("list", "org.example.list.LinkedListTest", "testAdd")
        assertTestPassed("list", "org.example.list.LinkedListTest", "testRemove")
        assertTestPassed("list", "org.example.list.LinkedListTest", "testRemoveMissing")

        when:
        succeeds "run"

        then:
        outputContains("Hello World!")

        where:
        incubating << [true, false]
    }
}

abstract class AbstractMultiProjectJvmApplicationInitIntegrationTest2 extends AbstractMultiProjectJvmApplicationInitIntegrationTest {
    def "creates multi-project application with source package #description"() {
        def expectedPackagePrefix = expectedPackage.isEmpty() ? "" : "$expectedPackage."

        given:
        def dsl = buildDsl
        def language = jvmLanguage.name
        def ext = jvmLanguage.extension
        def settingsFile = dsl.fileNameFor('settings')
        def buildFile = dsl.fileNameFor('build')
        def javaMajorVersion = JavaVersion.current().majorVersion

        def sourcePackageOption = optionPackage == null ? [] : ['--package', optionPackage]
        def sourcePackageProperty = propertyPackage == null ? [] : ['-Porg.gradle.buildinit.source.package=' + propertyPackage]

        when:
        def tasks = ['init', '--java-version', javaMajorVersion,'--type', "${language}-application".toString(), '--split-project', '--dsl', dsl.id, '--overwrite'] + sourcePackageProperty + sourcePackageOption
        run(tasks)

        then:
        targetDir.file(settingsFile).exists()
        !targetDir.file(buildFile).exists()

        def buildLogicDir = targetDir.file("buildSrc")
        assertBuildLogicSources(dsl, language, buildLogicDir, settingsFile, buildFile, javaMajorVersion)

        assertApplicationProjectsSources(buildFile, language, expectedPackagePrefix, ext)

        expect:
        succeeds "build"

        when:
        succeeds "run"

        then:
        outputContains("Hello World!")

        where:
        description                             | optionPackage      | propertyPackage    | expectedPackage
        "default value"                         | null               | null               | "org.example"
        "from option"                           | "my.sourcepackage" | null               | "my.sourcepackage"
        "from property"                         | null               | "my.sourcepackage" | "my.sourcepackage"
        "from option when property is also set" | "my.sourcepackage" | "my.overridden"    | "my.sourcepackage"
        "from property with empty value"        | null               | ""                 | ""
    }
}

abstract class AbstractMultiProjectJvmApplicationInitIntegrationTest3 extends AbstractMultiProjectJvmApplicationInitIntegrationTest {
    def "creates multi-project application sample without comments configured via #description"() {
        given:
        def dsl = buildDsl
        def language = jvmLanguage.name
        def settingsFile = dsl.fileNameFor('settings')
        def buildFile = dsl.fileNameFor('build')
        def javaMajorVersion = JavaVersion.current().majorVersion

        def commentsOption = option == null ? [] : [option ? '--comments' : '--no-comments']
        def commentsProperty = property == null ? [] : ['-Porg.gradle.buildinit.comments=' + property]

        when:
        run([
            'init',
            '--java-version', javaMajorVersion,
            '--use-defaults', '--dsl', dsl.id,
            '--type', language + '-application',
            '--split-project'
        ] + commentsOption + commentsProperty)

        then:
        targetDir.file(settingsFile).exists()
        !targetDir.file(buildFile).exists()

        def allFiles = getAllFiles(targetDir)
            .findAll { it.name !in ["gradle-wrapper.jar", "gradlew", "gradlew.bat"] }

        allFiles.each {
            assert !it.text.containsIgnoreCase("generated by")
        }

        when:
        succeeds "build"

        then:
        assertTestPassed("app", "org.example.app.MessageUtilsTest", "testGetMessage")
        assertTestPassed("list", "org.example.list.LinkedListTest", "testConstructor")
        assertTestPassed("list", "org.example.list.LinkedListTest", "testAdd")
        assertTestPassed("list", "org.example.list.LinkedListTest", "testRemove")
        assertTestPassed("list", "org.example.list.LinkedListTest", "testRemoveMissing")

        when:
        succeeds "run"

        then:
        outputContains("Hello World!")

        where:
        description            | option | property
        "option"               | false  | null
        "property"             | null   | false
        "option over property" | false  | true
    }
}

@Requires(value = IntegTestPreconditions.NotEmbeddedExecutor, reason = "too slow")
class GroovyDslMultiProjectJavaApplicationInitIntegrationTest1 extends AbstractMultiProjectJvmApplicationInitIntegrationTest1 {
    def setup() {
        setupDslAndLanguage(BuildInitDsl.GROOVY, JAVA)
    }
}

@Requires(value = IntegTestPreconditions.NotEmbeddedExecutor, reason = "too slow")
class GroovyDslMultiProjectJavaApplicationInitIntegrationTest2 extends AbstractMultiProjectJvmApplicationInitIntegrationTest2 {
    def setup() {
        setupDslAndLanguage(BuildInitDsl.GROOVY, JAVA)
    }
}

@Requires(value = IntegTestPreconditions.NotEmbeddedExecutor, reason = "too slow")
class GroovyDslMultiProjectJavaApplicationInitIntegrationTest3 extends AbstractMultiProjectJvmApplicationInitIntegrationTest3 {
    def setup() {
        setupDslAndLanguage(BuildInitDsl.GROOVY, JAVA)
    }
}

@Requires(value = IntegTestPreconditions.NotEmbeddedExecutor, reason = "too slow")
class GroovyDslMultiProjectGroovyApplicationInitIntegrationTest1 extends AbstractMultiProjectJvmApplicationInitIntegrationTest1 {
    def setup() {
        setupDslAndLanguage(BuildInitDsl.GROOVY, GROOVY)
    }
}

@Requires(value = IntegTestPreconditions.NotEmbeddedExecutor, reason = "too slow")
class GroovyDslMultiProjectGroovyApplicationInitIntegrationTest2 extends AbstractMultiProjectJvmApplicationInitIntegrationTest2 {
    def setup() {
        setupDslAndLanguage(BuildInitDsl.GROOVY, GROOVY)
    }
}

@Requires(value = IntegTestPreconditions.NotEmbeddedExecutor, reason = "too slow")
class GroovyDslMultiProjectGroovyApplicationInitIntegrationTest3 extends AbstractMultiProjectJvmApplicationInitIntegrationTest3 {
    def setup() {
        setupDslAndLanguage(BuildInitDsl.GROOVY, GROOVY)
    }
}

<<<<<<< HEAD
@Requires(value = UnitTestPreconditions.KotlinOnlySupportsJdk21Earlier.class, reason = "Kotlin cannot compile on Java 22 yet")
=======
@Requires(value = [IntegTestPreconditions.NotEmbeddedExecutor, UnitTestPreconditions.Jdk21OrEarlier.class], reason = "Kotlin cannot compile on Java 22 yet, add too slow")
>>>>>>> 96de8ea8
class GroovyDslMultiProjectKotlinApplicationInitIntegrationTest1 extends AbstractMultiProjectJvmApplicationInitIntegrationTest1 {
    def setup() {
        setupDslAndLanguage(BuildInitDsl.GROOVY, KOTLIN)
    }
}

<<<<<<< HEAD
@Requires(value = UnitTestPreconditions.KotlinOnlySupportsJdk21Earlier.class, reason = "Kotlin cannot compile on Java 22 yet")
=======
@Requires(value = [IntegTestPreconditions.NotEmbeddedExecutor, UnitTestPreconditions.Jdk21OrEarlier.class], reason = "Kotlin cannot compile on Java 22 yet, add too slow")
>>>>>>> 96de8ea8
class GroovyDslMultiProjectKotlinApplicationInitIntegrationTest2 extends AbstractMultiProjectJvmApplicationInitIntegrationTest2 {
    def setup() {
        setupDslAndLanguage(BuildInitDsl.GROOVY, KOTLIN)
    }
}

<<<<<<< HEAD
@Requires(value = UnitTestPreconditions.KotlinOnlySupportsJdk21Earlier.class, reason = "Kotlin cannot compile on Java 22 yet")
=======
@Requires(value = [IntegTestPreconditions.NotEmbeddedExecutor, UnitTestPreconditions.Jdk21OrEarlier.class], reason = "Kotlin cannot compile on Java 22 yet, add too slow")
>>>>>>> 96de8ea8
class GroovyDslMultiProjectKotlinApplicationInitIntegrationTest3 extends AbstractMultiProjectJvmApplicationInitIntegrationTest3 {
    def setup() {
        setupDslAndLanguage(BuildInitDsl.GROOVY, KOTLIN)
    }
}

@Requires(value = IntegTestPreconditions.NotEmbeddedExecutor, reason = "too slow")
class GroovyDslMultiProjectScalaApplicationInitIntegrationTest1 extends AbstractMultiProjectJvmApplicationInitIntegrationTest1 {
    def setup() {
        setupDslAndLanguage(BuildInitDsl.GROOVY, SCALA)
    }
}

@Requires(value = IntegTestPreconditions.NotEmbeddedExecutor, reason = "too slow")
class GroovyDslMultiProjectScalaApplicationInitIntegrationTest2 extends AbstractMultiProjectJvmApplicationInitIntegrationTest2 {
    def setup() {
        setupDslAndLanguage(BuildInitDsl.GROOVY, SCALA)
    }
}

@Requires(value = IntegTestPreconditions.NotEmbeddedExecutor, reason = "too slow")
class GroovyDslMultiProjectScalaApplicationInitIntegrationTest3 extends AbstractMultiProjectJvmApplicationInitIntegrationTest3 {
    def setup() {
        setupDslAndLanguage(BuildInitDsl.GROOVY, SCALA)
    }
}

@Requires(value = IntegTestPreconditions.NotEmbeddedExecutor, reason = "too slow")
class KotlinDslMultiProjectJavaApplicationInitIntegrationTest1 extends AbstractMultiProjectJvmApplicationInitIntegrationTest1 {
    def setup() {
        setupDslAndLanguage(BuildInitDsl.KOTLIN, JAVA)
    }
}

@Requires(value = IntegTestPreconditions.NotEmbeddedExecutor, reason = "too slow")
class KotlinDslMultiProjectJavaApplicationInitIntegrationTest2 extends AbstractMultiProjectJvmApplicationInitIntegrationTest2 {
    def setup() {
        setupDslAndLanguage(BuildInitDsl.KOTLIN, JAVA)
    }
}

@Requires(value = IntegTestPreconditions.NotEmbeddedExecutor, reason = "too slow")
class KotlinDslMultiProjectJavaApplicationInitIntegrationTest3 extends AbstractMultiProjectJvmApplicationInitIntegrationTest3 {
    def setup() {
        setupDslAndLanguage(BuildInitDsl.KOTLIN, JAVA)
    }
}

@Requires(value = IntegTestPreconditions.NotEmbeddedExecutor, reason = "too slow")
class KotlinDslMultiProjectGroovyApplicationInitIntegrationTest1 extends AbstractMultiProjectJvmApplicationInitIntegrationTest1 {
    def setup() {
        setupDslAndLanguage(BuildInitDsl.KOTLIN, GROOVY)
    }
}

@Requires(value = IntegTestPreconditions.NotEmbeddedExecutor, reason = "too slow")
class KotlinDslMultiProjectGroovyApplicationInitIntegrationTest2 extends AbstractMultiProjectJvmApplicationInitIntegrationTest2 {
    def setup() {
        setupDslAndLanguage(BuildInitDsl.KOTLIN, GROOVY)
    }
}

@Requires(value = IntegTestPreconditions.NotEmbeddedExecutor, reason = "too slow")
class KotlinDslMultiProjectGroovyApplicationInitIntegrationTest3 extends AbstractMultiProjectJvmApplicationInitIntegrationTest3 {
    def setup() {
        setupDslAndLanguage(BuildInitDsl.KOTLIN, GROOVY)
    }
}

<<<<<<< HEAD
@Requires(value = UnitTestPreconditions.KotlinOnlySupportsJdk21Earlier.class, reason = "Kotlin cannot compile on Java 22 yet")
=======
@Requires(value = [IntegTestPreconditions.NotEmbeddedExecutor, UnitTestPreconditions.Jdk21OrEarlier.class], reason = "Kotlin cannot compile on Java 22 yet, add too slow")
>>>>>>> 96de8ea8
class KotlinDslMultiProjectKotlinApplicationInitIntegrationTest1 extends AbstractMultiProjectJvmApplicationInitIntegrationTest1 {
    def setup() {
        setupDslAndLanguage(BuildInitDsl.KOTLIN, KOTLIN)
    }
}

<<<<<<< HEAD
@Requires(value = UnitTestPreconditions.KotlinOnlySupportsJdk21Earlier.class, reason = "Kotlin cannot compile on Java 22 yet")
=======
@Requires(value = [IntegTestPreconditions.NotEmbeddedExecutor, UnitTestPreconditions.Jdk21OrEarlier.class], reason = "Kotlin cannot compile on Java 22 yet, add too slow")
>>>>>>> 96de8ea8
class KotlinDslMultiProjectKotlinApplicationInitIntegrationTest2 extends AbstractMultiProjectJvmApplicationInitIntegrationTest2 {
    def setup() {
        setupDslAndLanguage(BuildInitDsl.KOTLIN, KOTLIN)
    }
}

<<<<<<< HEAD
@Requires(value = UnitTestPreconditions.KotlinOnlySupportsJdk21Earlier.class, reason = "Kotlin cannot compile on Java 22 yet")
=======
@Requires(value = [IntegTestPreconditions.NotEmbeddedExecutor, UnitTestPreconditions.Jdk21OrEarlier.class], reason = "Kotlin cannot compile on Java 22 yet, add too slow")
>>>>>>> 96de8ea8
class KotlinDslMultiProjectKotlinApplicationInitIntegrationTest3 extends AbstractMultiProjectJvmApplicationInitIntegrationTest3 {
    def setup() {
        setupDslAndLanguage(BuildInitDsl.KOTLIN, KOTLIN)
    }
}

@Requires(value = IntegTestPreconditions.NotEmbeddedExecutor, reason = "too slow")
class KotlinDslMultiProjectScalaApplicationInitIntegrationTest1 extends AbstractMultiProjectJvmApplicationInitIntegrationTest1 {
    def setup() {
        setupDslAndLanguage(BuildInitDsl.KOTLIN, SCALA)
    }
}

@Requires(value = IntegTestPreconditions.NotEmbeddedExecutor, reason = "too slow")
class KotlinDslMultiProjectScalaApplicationInitIntegrationTest2 extends AbstractMultiProjectJvmApplicationInitIntegrationTest2 {
    def setup() {
        setupDslAndLanguage(BuildInitDsl.KOTLIN, SCALA)
    }
}

@Requires(value = IntegTestPreconditions.NotEmbeddedExecutor, reason = "too slow")
class KotlinDslMultiProjectScalaApplicationInitIntegrationTest3 extends AbstractMultiProjectJvmApplicationInitIntegrationTest3 {
    def setup() {
        setupDslAndLanguage(BuildInitDsl.KOTLIN, SCALA)
    }
}<|MERGE_RESOLUTION|>--- conflicted
+++ resolved
@@ -308,135 +308,111 @@
     }
 }
 
-<<<<<<< HEAD
+@Requires(value = [IntegTestPreconditions.NotEmbeddedExecutor, UnitTestPreconditions.Jdk21OrEarlier.class], reason = "Kotlin cannot compile on Java 22 yet, add too slow")
+class GroovyDslMultiProjectKotlinApplicationInitIntegrationTest1 extends AbstractMultiProjectJvmApplicationInitIntegrationTest1 {
+    def setup() {
+        setupDslAndLanguage(BuildInitDsl.GROOVY, KOTLIN)
+    }
+}
+
+@Requires(value = [IntegTestPreconditions.NotEmbeddedExecutor, UnitTestPreconditions.Jdk21OrEarlier.class], reason = "Kotlin cannot compile on Java 22 yet, add too slow")
+class GroovyDslMultiProjectKotlinApplicationInitIntegrationTest2 extends AbstractMultiProjectJvmApplicationInitIntegrationTest2 {
+    def setup() {
+        setupDslAndLanguage(BuildInitDsl.GROOVY, KOTLIN)
+    }
+}
+
+@Requires(value = [IntegTestPreconditions.NotEmbeddedExecutor, UnitTestPreconditions.Jdk21OrEarlier.class], reason = "Kotlin cannot compile on Java 22 yet, add too slow")
+class GroovyDslMultiProjectKotlinApplicationInitIntegrationTest3 extends AbstractMultiProjectJvmApplicationInitIntegrationTest3 {
+    def setup() {
+        setupDslAndLanguage(BuildInitDsl.GROOVY, KOTLIN)
+    }
+}
+
+@Requires(value = IntegTestPreconditions.NotEmbeddedExecutor, reason = "too slow")
+class GroovyDslMultiProjectScalaApplicationInitIntegrationTest1 extends AbstractMultiProjectJvmApplicationInitIntegrationTest1 {
+    def setup() {
+        setupDslAndLanguage(BuildInitDsl.GROOVY, SCALA)
+    }
+}
+
+@Requires(value = IntegTestPreconditions.NotEmbeddedExecutor, reason = "too slow")
+class GroovyDslMultiProjectScalaApplicationInitIntegrationTest2 extends AbstractMultiProjectJvmApplicationInitIntegrationTest2 {
+    def setup() {
+        setupDslAndLanguage(BuildInitDsl.GROOVY, SCALA)
+    }
+}
+
+@Requires(value = IntegTestPreconditions.NotEmbeddedExecutor, reason = "too slow")
+class GroovyDslMultiProjectScalaApplicationInitIntegrationTest3 extends AbstractMultiProjectJvmApplicationInitIntegrationTest3 {
+    def setup() {
+        setupDslAndLanguage(BuildInitDsl.GROOVY, SCALA)
+    }
+}
+
+@Requires(value = IntegTestPreconditions.NotEmbeddedExecutor, reason = "too slow")
+class KotlinDslMultiProjectJavaApplicationInitIntegrationTest1 extends AbstractMultiProjectJvmApplicationInitIntegrationTest1 {
+    def setup() {
+        setupDslAndLanguage(BuildInitDsl.KOTLIN, JAVA)
+    }
+}
+
+@Requires(value = IntegTestPreconditions.NotEmbeddedExecutor, reason = "too slow")
+class KotlinDslMultiProjectJavaApplicationInitIntegrationTest2 extends AbstractMultiProjectJvmApplicationInitIntegrationTest2 {
+    def setup() {
+        setupDslAndLanguage(BuildInitDsl.KOTLIN, JAVA)
+    }
+}
+
+@Requires(value = IntegTestPreconditions.NotEmbeddedExecutor, reason = "too slow")
+class KotlinDslMultiProjectJavaApplicationInitIntegrationTest3 extends AbstractMultiProjectJvmApplicationInitIntegrationTest3 {
+    def setup() {
+        setupDslAndLanguage(BuildInitDsl.KOTLIN, JAVA)
+    }
+}
+
+@Requires(value = IntegTestPreconditions.NotEmbeddedExecutor, reason = "too slow")
+class KotlinDslMultiProjectGroovyApplicationInitIntegrationTest1 extends AbstractMultiProjectJvmApplicationInitIntegrationTest1 {
+    def setup() {
+        setupDslAndLanguage(BuildInitDsl.KOTLIN, GROOVY)
+    }
+}
+
+@Requires(value = IntegTestPreconditions.NotEmbeddedExecutor, reason = "too slow")
+class KotlinDslMultiProjectGroovyApplicationInitIntegrationTest2 extends AbstractMultiProjectJvmApplicationInitIntegrationTest2 {
+    def setup() {
+        setupDslAndLanguage(BuildInitDsl.KOTLIN, GROOVY)
+    }
+}
+
+@Requires(value = IntegTestPreconditions.NotEmbeddedExecutor, reason = "too slow")
+class KotlinDslMultiProjectGroovyApplicationInitIntegrationTest3 extends AbstractMultiProjectJvmApplicationInitIntegrationTest3 {
+    def setup() {
+        setupDslAndLanguage(BuildInitDsl.KOTLIN, GROOVY)
+    }
+}
+
+@Requires(value = [IntegTestPreconditions.NotEmbeddedExecutor, UnitTestPreconditions.Jdk21OrEarlier.class], reason = "Kotlin cannot compile on Java 22 yet, add too slow")
+class KotlinDslMultiProjectKotlinApplicationInitIntegrationTest1 extends AbstractMultiProjectJvmApplicationInitIntegrationTest1 {
+    def setup() {
+        setupDslAndLanguage(BuildInitDsl.KOTLIN, KOTLIN)
+    }
+}
+
+@Requires(value = [IntegTestPreconditions.NotEmbeddedExecutor, UnitTestPreconditions.Jdk21OrEarlier.class], reason = "Kotlin cannot compile on Java 22 yet, add too slow")
+class KotlinDslMultiProjectKotlinApplicationInitIntegrationTest2 extends AbstractMultiProjectJvmApplicationInitIntegrationTest2 {
+    def setup() {
+        setupDslAndLanguage(BuildInitDsl.KOTLIN, KOTLIN)
+    }
+}
+
 @Requires(value = UnitTestPreconditions.KotlinOnlySupportsJdk21Earlier.class, reason = "Kotlin cannot compile on Java 22 yet")
-=======
-@Requires(value = [IntegTestPreconditions.NotEmbeddedExecutor, UnitTestPreconditions.Jdk21OrEarlier.class], reason = "Kotlin cannot compile on Java 22 yet, add too slow")
->>>>>>> 96de8ea8
-class GroovyDslMultiProjectKotlinApplicationInitIntegrationTest1 extends AbstractMultiProjectJvmApplicationInitIntegrationTest1 {
-    def setup() {
-        setupDslAndLanguage(BuildInitDsl.GROOVY, KOTLIN)
-    }
-}
-
-<<<<<<< HEAD
-@Requires(value = UnitTestPreconditions.KotlinOnlySupportsJdk21Earlier.class, reason = "Kotlin cannot compile on Java 22 yet")
-=======
-@Requires(value = [IntegTestPreconditions.NotEmbeddedExecutor, UnitTestPreconditions.Jdk21OrEarlier.class], reason = "Kotlin cannot compile on Java 22 yet, add too slow")
->>>>>>> 96de8ea8
-class GroovyDslMultiProjectKotlinApplicationInitIntegrationTest2 extends AbstractMultiProjectJvmApplicationInitIntegrationTest2 {
-    def setup() {
-        setupDslAndLanguage(BuildInitDsl.GROOVY, KOTLIN)
-    }
-}
-
-<<<<<<< HEAD
-@Requires(value = UnitTestPreconditions.KotlinOnlySupportsJdk21Earlier.class, reason = "Kotlin cannot compile on Java 22 yet")
-=======
-@Requires(value = [IntegTestPreconditions.NotEmbeddedExecutor, UnitTestPreconditions.Jdk21OrEarlier.class], reason = "Kotlin cannot compile on Java 22 yet, add too slow")
->>>>>>> 96de8ea8
-class GroovyDslMultiProjectKotlinApplicationInitIntegrationTest3 extends AbstractMultiProjectJvmApplicationInitIntegrationTest3 {
-    def setup() {
-        setupDslAndLanguage(BuildInitDsl.GROOVY, KOTLIN)
-    }
-}
-
-@Requires(value = IntegTestPreconditions.NotEmbeddedExecutor, reason = "too slow")
-class GroovyDslMultiProjectScalaApplicationInitIntegrationTest1 extends AbstractMultiProjectJvmApplicationInitIntegrationTest1 {
-    def setup() {
-        setupDslAndLanguage(BuildInitDsl.GROOVY, SCALA)
-    }
-}
-
-@Requires(value = IntegTestPreconditions.NotEmbeddedExecutor, reason = "too slow")
-class GroovyDslMultiProjectScalaApplicationInitIntegrationTest2 extends AbstractMultiProjectJvmApplicationInitIntegrationTest2 {
-    def setup() {
-        setupDslAndLanguage(BuildInitDsl.GROOVY, SCALA)
-    }
-}
-
-@Requires(value = IntegTestPreconditions.NotEmbeddedExecutor, reason = "too slow")
-class GroovyDslMultiProjectScalaApplicationInitIntegrationTest3 extends AbstractMultiProjectJvmApplicationInitIntegrationTest3 {
-    def setup() {
-        setupDslAndLanguage(BuildInitDsl.GROOVY, SCALA)
-    }
-}
-
-@Requires(value = IntegTestPreconditions.NotEmbeddedExecutor, reason = "too slow")
-class KotlinDslMultiProjectJavaApplicationInitIntegrationTest1 extends AbstractMultiProjectJvmApplicationInitIntegrationTest1 {
-    def setup() {
-        setupDslAndLanguage(BuildInitDsl.KOTLIN, JAVA)
-    }
-}
-
-@Requires(value = IntegTestPreconditions.NotEmbeddedExecutor, reason = "too slow")
-class KotlinDslMultiProjectJavaApplicationInitIntegrationTest2 extends AbstractMultiProjectJvmApplicationInitIntegrationTest2 {
-    def setup() {
-        setupDslAndLanguage(BuildInitDsl.KOTLIN, JAVA)
-    }
-}
-
-@Requires(value = IntegTestPreconditions.NotEmbeddedExecutor, reason = "too slow")
-class KotlinDslMultiProjectJavaApplicationInitIntegrationTest3 extends AbstractMultiProjectJvmApplicationInitIntegrationTest3 {
-    def setup() {
-        setupDslAndLanguage(BuildInitDsl.KOTLIN, JAVA)
-    }
-}
-
-@Requires(value = IntegTestPreconditions.NotEmbeddedExecutor, reason = "too slow")
-class KotlinDslMultiProjectGroovyApplicationInitIntegrationTest1 extends AbstractMultiProjectJvmApplicationInitIntegrationTest1 {
-    def setup() {
-        setupDslAndLanguage(BuildInitDsl.KOTLIN, GROOVY)
-    }
-}
-
-@Requires(value = IntegTestPreconditions.NotEmbeddedExecutor, reason = "too slow")
-class KotlinDslMultiProjectGroovyApplicationInitIntegrationTest2 extends AbstractMultiProjectJvmApplicationInitIntegrationTest2 {
-    def setup() {
-        setupDslAndLanguage(BuildInitDsl.KOTLIN, GROOVY)
-    }
-}
-
-@Requires(value = IntegTestPreconditions.NotEmbeddedExecutor, reason = "too slow")
-class KotlinDslMultiProjectGroovyApplicationInitIntegrationTest3 extends AbstractMultiProjectJvmApplicationInitIntegrationTest3 {
-    def setup() {
-        setupDslAndLanguage(BuildInitDsl.KOTLIN, GROOVY)
-    }
-}
-
-<<<<<<< HEAD
-@Requires(value = UnitTestPreconditions.KotlinOnlySupportsJdk21Earlier.class, reason = "Kotlin cannot compile on Java 22 yet")
-=======
-@Requires(value = [IntegTestPreconditions.NotEmbeddedExecutor, UnitTestPreconditions.Jdk21OrEarlier.class], reason = "Kotlin cannot compile on Java 22 yet, add too slow")
->>>>>>> 96de8ea8
-class KotlinDslMultiProjectKotlinApplicationInitIntegrationTest1 extends AbstractMultiProjectJvmApplicationInitIntegrationTest1 {
+class KotlinDslMultiProjectKotlinApplicationInitIntegrationTest3 extends AbstractMultiProjectJvmApplicationInitIntegrationTest3 {
     def setup() {
         setupDslAndLanguage(BuildInitDsl.KOTLIN, KOTLIN)
     }
 }
 
-<<<<<<< HEAD
-@Requires(value = UnitTestPreconditions.KotlinOnlySupportsJdk21Earlier.class, reason = "Kotlin cannot compile on Java 22 yet")
-=======
-@Requires(value = [IntegTestPreconditions.NotEmbeddedExecutor, UnitTestPreconditions.Jdk21OrEarlier.class], reason = "Kotlin cannot compile on Java 22 yet, add too slow")
->>>>>>> 96de8ea8
-class KotlinDslMultiProjectKotlinApplicationInitIntegrationTest2 extends AbstractMultiProjectJvmApplicationInitIntegrationTest2 {
-    def setup() {
-        setupDslAndLanguage(BuildInitDsl.KOTLIN, KOTLIN)
-    }
-}
-
-<<<<<<< HEAD
-@Requires(value = UnitTestPreconditions.KotlinOnlySupportsJdk21Earlier.class, reason = "Kotlin cannot compile on Java 22 yet")
-=======
-@Requires(value = [IntegTestPreconditions.NotEmbeddedExecutor, UnitTestPreconditions.Jdk21OrEarlier.class], reason = "Kotlin cannot compile on Java 22 yet, add too slow")
->>>>>>> 96de8ea8
-class KotlinDslMultiProjectKotlinApplicationInitIntegrationTest3 extends AbstractMultiProjectJvmApplicationInitIntegrationTest3 {
-    def setup() {
-        setupDslAndLanguage(BuildInitDsl.KOTLIN, KOTLIN)
-    }
-}
-
 @Requires(value = IntegTestPreconditions.NotEmbeddedExecutor, reason = "too slow")
 class KotlinDslMultiProjectScalaApplicationInitIntegrationTest1 extends AbstractMultiProjectJvmApplicationInitIntegrationTest1 {
     def setup() {
